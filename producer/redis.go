// Copyright 2015-2016 trivago GmbH
//
// Licensed under the Apache License, Version 2.0 (the "License");
// you may not use this file except in compliance with the License.
// You may obtain a copy of the License at
//
//     http://www.apache.org/licenses/LICENSE-2.0
//
// Unless required by applicable law or agreed to in writing, software
// distributed under the License is distributed on an "AS IS" BASIS,
// WITHOUT WARRANTIES OR CONDITIONS OF ANY KIND, either express or implied.
// See the License for the specific language governing permissions and
// limitations under the License.

package producer

import (
	"github.com/trivago/gollum/core"
<<<<<<< HEAD
	"github.com/trivago/tgo/tnet"
	"gopkg.in/redis.v3"
=======
	"github.com/trivago/gollum/core/log"
	"github.com/trivago/gollum/shared"
	"gopkg.in/redis.v4"
>>>>>>> 1db2e2e0
	"strconv"
	"strings"
	"sync"
	"time"
)

// Redis producer plugin
// This producer sends data to a redis server. Different redis storage types
// and database indexes are supported. This producer does not implement support
// for redis 3.0 cluster.
// Configuration example
//
//  - "producer.Redis":
//    Address: ":6379"
//    Database: 0
//    Key: "default"
//    Storage: "hash"
//    FieldFormatter: "format.Identifier"
//    FieldAfterFormat: false
//    KeyFormatter: "format.Forward"
//    KeyAfterFormat: false
//
// Address stores the identifier to connect to.
// This can either be any ip address and port like "localhost:6379" or a file
// like "unix:///var/redis.socket". By default this is set to ":6379".
// This producer does not implement a fuse breaker.
//
// Database defines the redis database to connect to.
// By default this is set to 0.
//
// Key defines the redis key to store the values in.
// This field is ignored when "KeyFormatter" is set.
// By default this is set to "default".
//
// Storage defines the type of the storage to use. Valid values are: "hash",
// "list", "set", "sortedset", "string". By default this is set to "hash".
//
// FieldFormatter defines an extra formatter used to define an additional field or
// score value if required by the storage type. If no field value is required
// this value is ignored. By default this is set to "format.Identifier".
//
// FieldAfterFormat will send the formatted message to the FieldFormatter if set
// to true. If this is set to false the message will be send to the FieldFormatter
// before it has been formatted. By default this is set to false.
//
// KeyFormatter defines an extra formatter used to allow generating the key from
// a message. If this value is set the "Key" field will be ignored. By default
// this field is not used.
//
// KeyAfterFormat will send the formatted message to the keyFormatter if set
// to true. If this is set to false the message will be send to the keyFormatter
// before it has been formatted. By default this is set to false.
type Redis struct {
	core.BufferedProducer
	address         string
	protocol        string
	password        string
	database        int
	key             string
	client          *redis.Client
	store           func(msg *core.Message)
	fieldModulators core.ModulatorArray
	keyModulators   core.ModulatorArray
	fieldFromParsed bool
	keyFromParsed   bool
}

func init() {
	core.TypeRegistry.Register(Redis{})
}

// Configure initializes this producer with values from a plugin config.
func (prod *Redis) Configure(conf core.PluginConfigReader) error {
	prod.BufferedProducer.Configure(conf)
	prod.SetStopCallback(prod.close)

	prod.fieldModulators = conf.GetModulatorArray("FieldModulators", prod.Log, core.ModulatorArray{})
	prod.keyModulators = conf.GetModulatorArray("FieldModulators", prod.Log, core.ModulatorArray{})

	prod.password = conf.GetString("Password", "")
	prod.database = conf.GetInt("Database", 0)
	prod.key = conf.GetString("Key", "default")
	prod.fieldFromParsed = conf.GetBool("FieldAfterFormat", false)
	prod.keyFromParsed = conf.GetBool("KeyAfterFormat", false)
	prod.address, prod.protocol = tnet.ParseAddress(conf.GetString("Address", ":6379"))

	switch strings.ToLower(conf.GetString("Storage", "hash")) {
	case "hash":
		prod.store = prod.storeHash
	case "list":
		prod.store = prod.storeList
	case "set":
		prod.store = prod.storeSet
	case "sortedset":
		prod.store = prod.storeSortedSet
	default:
		fallthrough
	case "string":
		prod.store = prod.storeString
	}

	return nil
}

func (prod *Redis) getValueAndKey(msg *core.Message) (v []byte, k string) {
	dataMsg := msg.Clone()
	prod.Modulate(dataMsg)

	key := prod.key
	if len(prod.keyModulators) > 0 {
		var keyMsg *core.Message
		if prod.keyFromParsed {
			keyMsg = dataMsg.Clone()
		} else {
			keyMsg = msg.Clone()
		}

		prod.keyModulators.Modulate(keyMsg)
		key = keyMsg.String()
	}

	return dataMsg.Data(), key
}

func (prod *Redis) getValueFieldAndKey(msg *core.Message) (v []byte, f []byte, k string) {
	dataMsg := msg.Clone()

	prod.Modulate(dataMsg)

	key := prod.key
	if len(prod.keyModulators) > 0 {
		var keyMsg *core.Message
		if prod.keyFromParsed {
			keyMsg = dataMsg.Clone()
		} else {
			keyMsg = msg.Clone()
		}

		prod.keyModulators.Modulate(keyMsg)
		key = keyMsg.String()
	}

	field := []byte{}
	if len(prod.fieldModulators) > 0 {
		var fieldMsg *core.Message
		if prod.fieldFromParsed {
			fieldMsg = dataMsg.Clone()
		} else {
			fieldMsg = msg.Clone()
		}

		prod.fieldModulators.Modulate(fieldMsg)
		field = fieldMsg.Data()
	}

	return dataMsg.Data(), field, key
}

func (prod *Redis) storeHash(msg *core.Message) {
	value, field, key := prod.getValueFieldAndKey(msg)
	result := prod.client.HSet(key, string(field), string(value))
	if result.Err() != nil {
		prod.Log.Error.Print("Redis: ", result.Err())
		prod.Drop(msg)
	}
}

func (prod *Redis) storeList(msg *core.Message) {
	value, key := prod.getValueAndKey(msg)

	result := prod.client.RPush(key, string(value))
	if result.Err() != nil {
		prod.Log.Error.Print("Redis: ", result.Err())
		prod.Drop(msg)
	}
}

func (prod *Redis) storeSet(msg *core.Message) {
	value, key := prod.getValueAndKey(msg)

	result := prod.client.SAdd(key, string(value))
	if result.Err() != nil {
		prod.Log.Error.Print("Redis: ", result.Err())
		prod.Drop(msg)
	}
}

func (prod *Redis) storeSortedSet(msg *core.Message) {
	value, scoreValue, key := prod.getValueFieldAndKey(msg)
	score, err := strconv.ParseFloat(string(scoreValue), 64)
	if err != nil {
		prod.Log.Error.Print("Redis: ", err)
		return // ### return, no valid score ###
	}

	result := prod.client.ZAdd(key, redis.Z{
		Score:  score,
		Member: string(value),
	})

	if result.Err() != nil {
		prod.Log.Error.Print("Redis: ", result.Err())
		prod.Drop(msg)
	}
}

func (prod *Redis) storeString(msg *core.Message) {
	value, key := prod.getValueAndKey(msg)

<<<<<<< HEAD
	result := prod.client.Set(key, string(value), time.Duration(0))
=======
	result := prod.client.Set(key, string(value), 0)
>>>>>>> 1db2e2e0
	if result.Err() != nil {
		prod.Log.Error.Print("Redis: ", result.Err())
		prod.Drop(msg)
	}
}

func (prod *Redis) close() {
	defer prod.WorkerDone()
	prod.DefaultClose()
}

// Produce writes to stdout or stderr.
func (prod *Redis) Produce(workers *sync.WaitGroup) {
	prod.client = redis.NewClient(&redis.Options{
		Addr:     prod.address,
		Network:  prod.protocol,
		Password: prod.password,
		DB:       prod.database,
	})

	if _, err := prod.client.Ping().Result(); err != nil {
		prod.Log.Error.Print("Redis: ", err)
	}

	prod.AddMainWorker(workers)
	prod.MessageControlLoop(prod.store)
}<|MERGE_RESOLUTION|>--- conflicted
+++ resolved
@@ -16,14 +16,8 @@
 
 import (
 	"github.com/trivago/gollum/core"
-<<<<<<< HEAD
 	"github.com/trivago/tgo/tnet"
-	"gopkg.in/redis.v3"
-=======
-	"github.com/trivago/gollum/core/log"
-	"github.com/trivago/gollum/shared"
 	"gopkg.in/redis.v4"
->>>>>>> 1db2e2e0
 	"strconv"
 	"strings"
 	"sync"
@@ -233,11 +227,7 @@
 func (prod *Redis) storeString(msg *core.Message) {
 	value, key := prod.getValueAndKey(msg)
 
-<<<<<<< HEAD
 	result := prod.client.Set(key, string(value), time.Duration(0))
-=======
-	result := prod.client.Set(key, string(value), 0)
->>>>>>> 1db2e2e0
 	if result.Err() != nil {
 		prod.Log.Error.Print("Redis: ", result.Err())
 		prod.Drop(msg)
