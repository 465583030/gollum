// Copyright 2015-2017 trivago GmbH
//
// Licensed under the Apache License, Version 2.0 (the "License");
// you may not use this file except in compliance with the License.
// You may obtain a copy of the License at
//
//     http://www.apache.org/licenses/LICENSE-2.0
//
// Unless required by applicable law or agreed to in writing, software
// distributed under the License is distributed on an "AS IS" BASIS,
// WITHOUT WARRANTIES OR CONDITIONS OF ANY KIND, either express or implied.
// See the License for the specific language governing permissions and
// limitations under the License.

package producer

import (
	"github.com/gorilla/websocket"
	"github.com/trivago/gollum/core"
<<<<<<< HEAD
	"github.com/trivago/tgo/tnet"
	"github.com/trivago/tgo/tsync"
	"golang.org/x/net/websocket"
=======
	"github.com/trivago/gollum/core/log"
	"github.com/trivago/gollum/shared"
>>>>>>> ccef5d39
	"net/http"
	"sync"
	"sync/atomic"
	"time"
)

// Websocket producer plugin
// The websocket producer opens up a websocket.
// This producer does not implement a fuse breaker.
// Configuration example
//
//  - "producer.Websocket":
//    Address: ":81"
//    Path:    "/"
//    ReadTimeoutSec: 3
//
// Address defines the host and port to bind to.
// This is allowed be any ip address/dns and port like "localhost:5880".
// By default this is set to ":81".
//
// Path defines the url path to listen for.
// By default this is set to "/"
//
// ReadTimeoutSec specifies the maximum duration in seconds before timing out
// read of the request. By default this is set to 3 seconds.
type Websocket struct {
	core.BufferedProducer
	address        string
	path           string
	listen         *tnet.StopListener
	clients        [2]clientList
	clientIdx      uint32
	readTimeoutSec time.Duration
	upgrader       websocket.Upgrader
	ignoreOrigin   bool
}

type clientList struct {
	conns     []*websocket.Conn
	doneCount uint32
}

func init() {
	core.TypeRegistry.Register(Websocket{})
}

// Configure initializes this producer with values from a plugin config.
func (prod *Websocket) Configure(conf core.PluginConfigReader) error {
	prod.BufferedProducer.Configure(conf)
	prod.SetStopCallback(prod.close)

	prod.address = conf.GetString("Address", ":81")
	prod.path = conf.GetString("Path", "/")
	prod.readTimeoutSec = time.Duration(conf.GetInt("ReadTimeoutSec", 3)) * time.Second
	prod.ignoreOrigin = conf.GetBool("IgnoreOrigin", false)
	prod.upgrader = websocket.Upgrader{
		CheckOrigin: func(r *http.Request) bool { return prod.ignoreOrigin },
	}

	return conf.Errors.OrNil()
}

func (prod *Websocket) handleConnection(conn *websocket.Conn) {
	idx := atomic.AddUint32(&prod.clientIdx, 1) >> 31

	prod.clients[idx].conns = append(prod.clients[idx].conns, conn)
	prod.clients[idx].doneCount++
	conn.SetReadDeadline(time.Time{})

	// Keep alive until connection is closed
	for {
		if _, _, err := conn.ReadMessage(); err != nil {
			conn.Close()
			break
		}
	}
}

func (prod *Websocket) pushMessage(msg *core.Message) {
	prod.Modulate(msg)

	if prod.clientIdx&0x7FFFFFFF > 0 {
		// There are new clients available
		currentIdx := prod.clientIdx >> 31
		activeIdx := (currentIdx + 1) & 1

		// Store away the current client list and reset it
		activeConns := &prod.clients[activeIdx]
		oldConns := activeConns.conns
		activeConns.conns = activeConns.conns[:]
		activeConns.doneCount = 0

		// Switch new and current client list
		if currentIdx == 0 {
			currentIdx = atomic.SwapUint32(&prod.clientIdx, 1<<31)
		} else {
			currentIdx = atomic.SwapUint32(&prod.clientIdx, 0)
		}

		// Wait for new list writer to finish
		count := currentIdx & 0x7FFFFFFF
		currentIdx = currentIdx >> 31
		spin := tsync.NewSpinner(tsync.SpinPriorityHigh)

		for prod.clients[currentIdx].doneCount != count {
			spin.Yield()
		}

		// Add new connections to old connections
		newConns := &prod.clients[currentIdx]
		newConns.conns = append(oldConns, newConns.conns...)
	}

	// Process the active connections
	activeIdx := ((prod.clientIdx >> 31) + 1) & 1
	activeConns := &prod.clients[activeIdx]

	for i := 0; i < len(activeConns.conns); i++ {
		client := activeConns.conns[i]
<<<<<<< HEAD
		if _, err := client.Write(msg.Data()); err != nil {
=======
		if err := client.WriteMessage(websocket.TextMessage, messageText); err != nil {
>>>>>>> ccef5d39
			activeConns.conns = append(activeConns.conns[:i], activeConns.conns[i+1:]...)
			if closeErr := client.Close(); closeErr == nil {
				prod.Log.Error.Print(err)
			}
			i--
		}
	}
}

func (prod *Websocket) upgrade(w http.ResponseWriter, r *http.Request) {
	conn, err := prod.upgrader.Upgrade(w, r, nil)
	if err != nil {
		Log.Error.Print("Websocket: ", err)
		// Return here to not track invalid connections
		return
	}
	prod.handleConnection(conn)
}

func (prod *Websocket) serve() {
	defer prod.WorkerDone()

	listen, err := tnet.NewStopListener(prod.address)
	if err != nil {
		prod.Log.Error.Print(err)
		return // ### return, could not connect ###
	}

<<<<<<< HEAD
	config, err := websocket.NewConfig(prod.address, prod.path)
	if err != nil {
		prod.Log.Error.Print(err)
		return // ### return, could not connect ###
	}
=======
	http.HandleFunc(prod.path, prod.upgrade)
>>>>>>> ccef5d39

	srv := http.Server{
		ReadTimeout: prod.readTimeoutSec,
	}

	prod.listen = listen

	err = srv.Serve(prod.listen)
	_, isStopRequest := err.(tnet.StopRequestError)
	if err != nil && !isStopRequest {
		prod.Log.Error.Print(err)
	}
}

func (prod *Websocket) close() {
	prod.DefaultClose()
	prod.listen.Close()

	for _, client := range prod.clients[0].conns {
		client.Close()
	}
	for _, client := range prod.clients[1].conns {
		client.Close()
	}
}

// Produce writes to stdout or stderr.
func (prod *Websocket) Produce(workers *sync.WaitGroup) {
	prod.AddMainWorker(workers)
	go prod.serve()
	prod.MessageControlLoop(prod.pushMessage)
}<|MERGE_RESOLUTION|>--- conflicted
+++ resolved
@@ -17,14 +17,8 @@
 import (
 	"github.com/gorilla/websocket"
 	"github.com/trivago/gollum/core"
-<<<<<<< HEAD
 	"github.com/trivago/tgo/tnet"
 	"github.com/trivago/tgo/tsync"
-	"golang.org/x/net/websocket"
-=======
-	"github.com/trivago/gollum/core/log"
-	"github.com/trivago/gollum/shared"
->>>>>>> ccef5d39
 	"net/http"
 	"sync"
 	"sync/atomic"
@@ -144,11 +138,7 @@
 
 	for i := 0; i < len(activeConns.conns); i++ {
 		client := activeConns.conns[i]
-<<<<<<< HEAD
-		if _, err := client.Write(msg.Data()); err != nil {
-=======
-		if err := client.WriteMessage(websocket.TextMessage, messageText); err != nil {
->>>>>>> ccef5d39
+		if err := client.WriteMessage(websocket.TextMessage, msg.Data()); err != nil {
 			activeConns.conns = append(activeConns.conns[:i], activeConns.conns[i+1:]...)
 			if closeErr := client.Close(); closeErr == nil {
 				prod.Log.Error.Print(err)
@@ -161,7 +151,7 @@
 func (prod *Websocket) upgrade(w http.ResponseWriter, r *http.Request) {
 	conn, err := prod.upgrader.Upgrade(w, r, nil)
 	if err != nil {
-		Log.Error.Print("Websocket: ", err)
+		prod.Log.Error.Print("Websocket: ", err)
 		// Return here to not track invalid connections
 		return
 	}
@@ -177,15 +167,7 @@
 		return // ### return, could not connect ###
 	}
 
-<<<<<<< HEAD
-	config, err := websocket.NewConfig(prod.address, prod.path)
-	if err != nil {
-		prod.Log.Error.Print(err)
-		return // ### return, could not connect ###
-	}
-=======
 	http.HandleFunc(prod.path, prod.upgrade)
->>>>>>> ccef5d39
 
 	srv := http.Server{
 		ReadTimeout: prod.readTimeoutSec,
