--- conflicted
+++ resolved
@@ -17,22 +17,13 @@
 import (
 	"encoding/json"
 	"fmt"
-	"strings"
-	"sync"
-	"sync/atomic"
-	"time"
-
 	"github.com/aws/aws-sdk-go/aws"
 	"github.com/aws/aws-sdk-go/aws/credentials"
 	"github.com/aws/aws-sdk-go/aws/session"
 	"github.com/aws/aws-sdk-go/service/s3"
 	"github.com/trivago/gollum/core"
-<<<<<<< HEAD
 	"github.com/trivago/tgo"
 	"github.com/trivago/tgo/tcontainer"
-=======
-	"github.com/trivago/gollum/core/log"
-	"github.com/trivago/gollum/shared"
 	"io/ioutil"
 	"os"
 	"path"
@@ -41,7 +32,6 @@
 	"sync"
 	"sync/atomic"
 	"time"
->>>>>>> e6e94aac
 )
 
 const (
@@ -212,8 +202,6 @@
 	prod.lastSendTime = time.Now()
 	prod.counters = make(map[string]*int64)
 	prod.lastMetricUpdate = time.Now()
-<<<<<<< HEAD
-=======
 	prod.closing = false
 	prod.compress = conf.GetBool("Compress", false)
 	prod.objects = make(map[string]*objectData)
@@ -223,8 +211,9 @@
 	prod.fileMaxAge = time.Duration(conf.GetInt("FileMaxAgeSec", 3600)) * time.Second
 
 	for _, s3Path := range prod.streamMap {
-		shared.Metric.New(s3MetricMessages + s3Path)
-		shared.Metric.New(s3MetricMessagesSec + s3Path)
+		metricName := s3MetricMessages + s3Path
+		tgo.Metric.New(metricName)
+		tgo.Metric.NewRate(metricName, s3MetricMessagesSec+s3Path, time.Second, 10, 3, true)
 		prod.counters[s3Path] = new(int64)
 	}
 
@@ -252,7 +241,7 @@
 				if object.Compressed {
 					filename += ".gz"
 				}
-				buffer, err := newS3FileBuffer(filename)
+				buffer, err := newS3FileBuffer(filename, prod.Log.NewSubScope("fileBuffer"))
 				if err != nil {
 					return err
 				}
@@ -260,14 +249,13 @@
 				object.lock = new(sync.Mutex)
 				// add missing metrics
 				if _, exists := prod.counters[s3Path]; !exists {
-					shared.Metric.New(s3MetricMessages + s3Path)
-					shared.Metric.New(s3MetricMessagesSec + s3Path)
-					prod.counters[s3Path] = new(int64)
+					metricName := s3MetricMessages + s3Path
+					tgo.Metric.New(metricName)
+					tgo.Metric.NewRate(metricName, s3MetricMessagesSec+s3Path, time.Second, 10, 3, true)
 				}
 			}
 		}
 	}
->>>>>>> e6e94aac
 
 	if conf.HasValue("PathFormatter") {
 		keyFormatter := conf.GetPlugin("PathFormatter", "format.Identifier", tcontainer.MarshalMap{})
@@ -321,16 +309,10 @@
 		// Nothing
 
 	default:
-		return fmt.Errorf("Unknown CredentialType: %s", credentialType)
-	}
-
-<<<<<<< HEAD
-	for _, s3Path := range prod.streamMap {
-		tgo.Metric.New(s3MetricMessages + s3Path)
-		tgo.Metric.New(s3MetricMessagesSec + s3Path)
-		prod.counters[s3Path] = new(int64)
-=======
-	return nil
+		conf.Errors.Pushf("Unknown CredentialType: %s", credentialType)
+	}
+
+	return conf.Errors.OrNil()
 }
 
 func (prod *S3) storeState() {
@@ -341,23 +323,18 @@
 		if err == nil {
 			ioutil.WriteFile(prod.stateFile, data, 0600)
 		}
->>>>>>> e6e94aac
-	}
-}
-
-<<<<<<< HEAD
-	return conf.Errors.OrNil()
-=======
+	}
+}
+
 func (prod *S3) newS3Buffer() (buffer s3Buffer, filename string, err error) {
 	if prod.useFiles {
 		basename := atomic.AddInt64(&prod.nextFile, 1)
 		filename := path.Join(prod.localPath, strconv.FormatInt(basename, 10))
-		buffer, err := newS3FileBuffer(filename)
+		buffer, err := newS3FileBuffer(filename, prod.Log.NewSubScope("fileBuffer"))
 		return buffer, filename, err
-	} else {
-		return newS3ByteBuffer(), "", nil
-	}
->>>>>>> e6e94aac
+	}
+
+	return newS3ByteBuffer(prod.Log.NewSubScope("byteBuffer")), "", nil
 }
 
 func (prod *S3) bufferMessage(msg *core.Message) {
@@ -372,14 +349,10 @@
 	prod.uploadAllOnTimeout()
 	prod.storeState()
 
-	duration := time.Since(prod.lastMetricUpdate)
 	prod.lastMetricUpdate = time.Now()
-
 	for s3Path, counter := range prod.counters {
 		count := atomic.SwapInt64(counter, 0)
-
 		tgo.Metric.Add(s3MetricMessages+s3Path, count)
-		tgo.Metric.SetF(s3MetricMessagesSec+s3Path, float64(count)/duration.Seconds())
 	}
 }
 
@@ -387,43 +360,12 @@
 	prod.batch.Flush(prod.transformMessages)
 }
 
-<<<<<<< HEAD
-func (prod *S3) dropMessages(messages []*core.Message) {
-	for _, msg := range messages {
-		prod.Drop(msg)
-=======
 func (prod *S3) upload(object *objectData, needLock bool) error {
 	if needLock {
 		object.lock.Lock()
 		defer object.lock.Unlock()
->>>>>>> e6e94aac
-	}
-
-<<<<<<< HEAD
-func (prod *S3) transformMessages(messages []*core.Message) {
-	streamObjects := make(map[core.MessageStreamID]*objectData)
-
-	// Format and sort
-	for idx, msg := range messages {
-		prod.Modulate(msg)
-
-		// Fetch buffer for this stream
-		objects, objectsExists := streamObjects[msg.StreamID()]
-		if !objectsExists {
-			// Select the correct s3 path
-			s3Path, streamMapped := prod.streamMap[msg.StreamID()]
-			if !streamMapped {
-				s3Path, streamMapped = prod.streamMap[core.WildcardStreamID]
-				if !streamMapped {
-					s3Path = core.StreamRegistry.GetStreamName(msg.StreamID())
-					prod.streamMap[msg.StreamID()] = s3Path
-
-					tgo.Metric.New(s3MetricMessages + s3Path)
-					tgo.Metric.New(s3MetricMessagesSec + s3Path)
-					prod.counters[s3Path] = new(int64)
-				}
-			}
-=======
+	}
+
 	if object.Uploaded || object.Messages == 0 {
 		return nil
 	}
@@ -449,33 +391,19 @@
 		split := strings.SplitN(object.S3Path, "/", 2)
 		bucket, key = split[0], split[1]
 	}
->>>>>>> e6e94aac
 
 	// add timestamp
 	key += time.Now().Format(prod.timeWrite)
 
-<<<<<<< HEAD
-			// Create buffers for this s3 path
-			maxLength := len(messages)/prod.objectMaxMessages + 1
-			objects = &objectData{
-				objects:            make([][]byte, 0, maxLength),
-				s3Bucket:           s3Bucket,
-				s3Path:             s3Path,
-				s3Prefix:           s3Prefix,
-				original:           make([][]*core.Message, 0, maxLength),
-				lastObjectMessages: 0,
-			}
-			streamObjects[msg.StreamID()] = objects
-=======
 	// add pathFormat or sha1 suffix
 	if prod.pathFormat != nil {
 		data, err := object.buffer.Bytes()
 		if err != nil {
 			return err
 		}
-		msg := core.NewMessage(nil, data, uint64(0))
-		byte_key, _ := prod.pathFormat.Format(msg)
-		key += string(byte_key)
+		prefix := core.NewMessage(nil, data, uint64(0), core.InvalidStreamID)
+		prod.pathFormat.Modulate(prefix)
+		key += prefix.String()
 	} else {
 		hash, err := object.buffer.Sha1()
 		if err != nil {
@@ -499,7 +427,7 @@
 	_, err := prod.client.PutObject(params)
 	atomic.AddInt64(prod.counters[object.S3Path], int64(1))
 	if err != nil {
-		Log.Error.Print("S3.upload() PutObject ", bucket + key, " error:", err)
+		prod.Log.Error.Print("S3.upload() PutObject ", bucket+key, " error:", err)
 		return err
 	}
 
@@ -515,7 +443,7 @@
 		if err != nil {
 			return false, err
 		}
-		upload = upload || (size + nextMessageSize >= prod.fileMaxSize)
+		upload = upload || (size+nextMessageSize >= prod.fileMaxSize)
 		upload = upload || (time.Since(object.Created) >= prod.fileMaxAge)
 	}
 	upload = upload || (object.Compressed)
@@ -531,27 +459,16 @@
 				object.buffer.CloseAndDelete()
 				delete(prod.objects, s3Path)
 			}
->>>>>>> e6e94aac
-		}
-	}
-}
-
-<<<<<<< HEAD
-		// Fetch object for this buffer
-		objectExists := len(objects.objects) > 0
-		if !objectExists || objects.lastObjectMessages+1 > prod.objectMaxMessages {
-			// Append object to stream
-			objects.objects = append(objects.objects, make([]byte, 0, len(msg.Data())))
-			objects.original = append(objects.original, make([]*core.Message, 0, prod.objectMaxMessages))
-			objects.lastObjectMessages = 0
-=======
+		}
+	}
+}
+
 func (prod *S3) uploadAll() error {
 	prod.objectsLock.Lock()
 	defer prod.objectsLock.Unlock()
 	for s3Path, object := range prod.objects {
 		if err := prod.upload(object, true); err != nil {
 			return err
->>>>>>> e6e94aac
 		} else {
 			object.buffer.CloseAndDelete()
 			delete(prod.objects, s3Path)
@@ -565,12 +482,6 @@
 	object.lock.Lock()
 	defer object.lock.Unlock()
 
-<<<<<<< HEAD
-		// Append message to object
-		objects.objects[len(objects.objects)-1] = append(objects.objects[len(objects.objects)-1], msg.Data()...)
-		objects.lastObjectMessages += 1
-		objects.original[len(objects.original)-1] = append(objects.original[len(objects.original)-1], messages[idx])
-=======
 	// upload
 	needsUpload, err := prod.needsUpload(object, len(p))
 	if err != nil {
@@ -579,7 +490,6 @@
 		if err = prod.upload(object, false); err != nil {
 			return err
 		}
->>>>>>> e6e94aac
 	}
 
 	// refresh object
@@ -597,26 +507,6 @@
 		object.Created = time.Now()
 	}
 
-<<<<<<< HEAD
-	// Send to S3
-	for _, objects := range streamObjects {
-		for idx, object := range objects.objects {
-			var key string
-			if prod.pathFormat != nil {
-				timestamp := time.Now()
-				byte_key := core.NewMessage(nil, object, uint64(0), core.InvalidStreamID)
-				prod.pathFormat.Modulate(byte_key)
-				key = objects.s3Prefix + timestamp.Format(prod.timeWrite) + byte_key.String()
-			} else {
-				hash := sha1.Sum(object)
-				key = objects.s3Prefix + time.Now().Format(prod.timeWrite) + hex.EncodeToString(hash[:])
-			}
-			params := &s3.PutObjectInput{
-				Bucket:       aws.String(objects.s3Bucket),
-				Key:          aws.String(key),
-				Body:         bytes.NewReader(object),
-				StorageClass: aws.String(prod.storageClass),
-=======
 	var data []byte
 	if object.Messages > 0 {
 		data = append(make([]byte, 0), prod.delimiter...)
@@ -627,31 +517,31 @@
 
 	// append
 	if _, err = object.buffer.Write(data); err != nil {
-		Log.Error.Print("S3.appendOrUpload() buffer.Write() error:", err)
+		prod.Log.Error.Print("S3.appendOrUpload() buffer.Write() error:", err)
 		return err
 	}
 	object.Messages += 1
 	return nil
 }
 
-func (prod *S3) transformMessages(messages []core.Message) {
-	bufferedMessages := make([]core.Message, 0)
+func (prod *S3) transformMessages(messages []*core.Message) {
+	bufferedMessages := make([]*core.Message, 0)
 	// Format and sort
 	for _, msg := range messages {
-		msgData, streamID := prod.ProducerBase.Format(msg)
+		originalMsg := msg.Clone()
+		prod.Modulate(msg)
 
 		// Select the correct s3 path
-		s3Path, streamMapped := prod.streamMap[streamID]
+		s3Path, streamMapped := prod.streamMap[msg.StreamID()]
 		if !streamMapped {
 			s3Path, streamMapped = prod.streamMap[core.WildcardStreamID]
 			if !streamMapped {
-				s3Path = core.StreamRegistry.GetStreamName(streamID)
-				prod.streamMap[streamID] = s3Path
-
-				shared.Metric.New(s3MetricMessages + s3Path)
-				shared.Metric.New(s3MetricMessagesSec + s3Path)
+				s3Path = core.StreamRegistry.GetStreamName(msg.StreamID())
+				prod.streamMap[msg.StreamID()] = s3Path
+				metricName := s3MetricMessages + s3Path
+				tgo.Metric.New(metricName)
+				tgo.Metric.NewRate(metricName, s3MetricMessagesSec+s3Path, time.Second, 10, 3, true)
 				prod.counters[s3Path] = new(int64)
->>>>>>> e6e94aac
 			}
 		}
 
@@ -662,38 +552,33 @@
 			// Create buffer for this s3 path
 			buffer, filename, err := prod.newS3Buffer()
 			if err != nil {
-<<<<<<< HEAD
-				prod.Log.Error.Print("S3 write error: ", err)
-				for _, msg := range objects.original[idx] {
-					prod.Drop(msg)
-				}
-=======
 				prod.Drop(msg)
 				prod.objectsLock.Unlock()
 				continue
 			}
 			object = &objectData{
 				Compressed: false,
-				Created: time.Now(),
-				Filename: filename,
-				Messages: 0,
-				S3Path: s3Path,
-				Uploaded: false,
-				buffer: buffer,
-				lock: new(sync.Mutex),
+				Created:    time.Now(),
+				Filename:   filename,
+				Messages:   0,
+				S3Path:     s3Path,
+				Uploaded:   false,
+				buffer:     buffer,
+				lock:       new(sync.Mutex),
 			}
 			prod.objects[s3Path] = object
 		}
 		prod.objectsLock.Unlock()
 
-		err := prod.appendOrUpload(object, msgData)
+		err := prod.appendOrUpload(object, msg.Data())
 		if err != nil {
-			prod.Drop(msg)
+			prod.Drop(originalMsg)
 			continue
 		}
 
 		bufferedMessages = append(bufferedMessages, msg)
 	}
+
 	// always upload if we aren't using file buffers
 	if !prod.useFiles {
 		err := prod.uploadAll()
@@ -701,7 +586,6 @@
 			// that was the last chance to upload messages, so drop them
 			for _, msg := range bufferedMessages {
 				prod.Drop(msg)
->>>>>>> e6e94aac
 			}
 		}
 	}
