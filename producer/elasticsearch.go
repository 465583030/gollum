--- conflicted
+++ resolved
@@ -196,7 +196,6 @@
 	prod.indexSettingsSent = make(map[string]string)
 	prod.indexSettings = make(map[string]*elasticSettings)
 
-<<<<<<< HEAD
 	indexTypes := conf.GetMap("DataTypes", tcontainer.NewMarshalMap())
 	for index := range indexTypes {
 		mappings := makeElasticMapping()
@@ -204,23 +203,6 @@
 		for name := range types {
 			typeName, _ := types.String(name)
 			mappings.Properties[name] = elasticType{TypeName: typeName}
-=======
-	conf.HasValue("DataTypes")
-	indexTypes, err := conf.Settings.MarshalMap("DataTypes")
-	if err == nil && indexTypes != nil {
-		for index := range indexTypes {
-			mappings := makeElasticMapping()
-			types, _ := indexTypes.MarshalMap(index)
-			for name := range types {
-				typeName, _ := types.String(name)
-				mappings.Properties[name] = elasticType{TypeName: typeName}
-			}
-
-			indexType := prod.getIndexType(core.StreamRegistry.GetStreamID(index))
-			settings := makeElasticSettings()
-			settings.Mappings[indexType] = mappings
-			prod.indexSettings[index] = settings
->>>>>>> ccef5d39
 		}
 
 		indexType := prod.getIndexType(core.StreamRegistry.GetStreamID(index))
