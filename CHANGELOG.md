--- conflicted
+++ resolved
@@ -1,16 +1,8 @@
-<<<<<<< HEAD
 # 0.5.0
 
 #### Breaking changes
 
  * If no stream is set a plugin will use a stream named like the plugin by default (formerly *)
-=======
-# 0.4.3
-
-This is a patch / minor features release.
-
-#### Nothing changed, yet
->>>>>>> ac211775
 
 # 0.4.2
 
