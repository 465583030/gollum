--- conflicted
+++ resolved
@@ -168,15 +168,11 @@
 				for k, v := range encodedOffsets {
 					id, err := strconv.Atoi(k)
 					if !conf.Errors.Push(err) {
-						cons.offsets[int32(id)] = v
+						startOffset := v
+						cons.offsets[int32(id)] = &startOffset
 					}
 				}
 			}
-<<<<<<< HEAD
-=======
-			startOffset := v
-			cons.offsets[int32(id)] = &startOffset
->>>>>>> 5f656966
 		}
 	}
 
@@ -194,11 +190,7 @@
 	partCons, err := cons.consumer.ConsumePartition(cons.topic, partitionID, currentOffset)
 	if err != nil {
 		defer cons.restartPartition(partitionID)
-<<<<<<< HEAD
-		cons.Log.Error.Printf("Restarting kafka consumer (%s:%d) - %s", cons.topic, cons.offsets[partitionID], err.Error())
-=======
-		Log.Error.Printf("Restarting kafka consumer (%s:%d) - %s", cons.topic, currentOffset, err.Error())
->>>>>>> 5f656966
+		cons.Log.Error.Printf("Restarting kafka consumer (%s:%d) - %s", cons.topic, currentOffset, err.Error())
 		return // ### return, stop and retry ###
 	}
 
