--- conflicted
+++ resolved
@@ -1,12 +1,7 @@
 package consumer
 
 import (
-<<<<<<< HEAD
-	"gollum/shared"
-=======
 	"github.com/trivago/gollum/shared"
-	"time"
->>>>>>> e3a9f057
 )
 
 // Consumer base class
