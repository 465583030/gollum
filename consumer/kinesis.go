// Copyright 2015-2016 trivago GmbH
//
// Licensed under the Apache License, Version 2.0 (the "License");
// you may not use this file except in compliance with the License.
// You may obtain a copy of the License at
//
//     http://www.apache.org/licenses/LICENSE-2.0
//
// Unless required by applicable law or agreed to in writing, software
// distributed under the License is distributed on an "AS IS" BASIS,
// WITHOUT WARRANTIES OR CONDITIONS OF ANY KIND, either express or implied.
// See the License for the specific language governing permissions and
// limitations under the License.

package consumer

import (
	"bytes"
	"encoding/json"
	"fmt"
	"github.com/aws/aws-sdk-go/aws"
	"github.com/aws/aws-sdk-go/aws/awserr"
	"github.com/aws/aws-sdk-go/aws/credentials"
	"github.com/aws/aws-sdk-go/aws/session"
	"github.com/aws/aws-sdk-go/service/kinesis"
	"github.com/trivago/gollum/core"
	"io/ioutil"
	"strconv"
	"strings"
	"sync"
	"time"
)

const (
	kinesisCredentialEnv    = "environment"
	kinesisCredentialStatic = "static"
	kinesisCredentialShared = "shared"
	kinesisCredentialNone   = "none"
	kinesisOffsetNewest     = "newest"
	kinesisOffsetOldest     = "oldest"
)

// Kinesis consumer plugin
// This consumer reads message from an AWS Kinesis stream.
// When attached to a fuse, this consumer will stop processing messages in case
// that fuse is burned.
// Configuration example
//
//  - "consumer.Kinesis":
//    KinesisStream: "default"
//    Region: "eu-west-1"
//    Endpoint: "kinesis.eu-west-1.amazonaws.com"
//    DefaultOffset: "Newest"
//    OffsetFile: ""
//    RecordsPerQuery: 100
//    RecordMessageDelimiter: ""
//    QuerySleepTimeMs: 1000
//    RetrySleepTimeSec: 4
//    CredentialType: "none"
//    CredentialId: ""
//    CredentialToken: ""
//    CredentialSecret: ""
//    CredentialFile: ""
//    CredentialProfile: ""
//
// KinesisStream defines the stream to read from.
// By default this is set to "default"
//
// Region defines the amazon region of your kinesis stream.
// By default this is set to "eu-west-1".
//
// Endpoint defines the amazon endpoint for your kinesis stream.
// By default this is et to "kinesis.eu-west-1.amazonaws.com"
//
// CredentialType defines the credentials that are to be used when
// connectiong to kensis. This can be one of the following: environment,
// static, shared, none.
// Static enables the parameters CredentialId, CredentialToken and
// CredentialSecretm shared enables the parameters CredentialFile and
// CredentialProfile. None will not use any credentials and environment
// will pull the credentials from environmental settings.
// By default this is set to none.
//
// DefaultOffset defines the message index to start reading from.
// Valid values are either "Newset", "Oldest", or a number.
// The default value is "Newest".
//
// OffsetFile defines a file to store the current offset per shard.
// By default this is set to "", i.e. it is disabled.
// If a file is set and found consuming will start after the stored
// offset.
//
// RecordsPerQuery defines the number of records to pull per query.
// By default this is set to 100.
//
// RecordMessageDelimiter defines the string to delimit messages within a
// record. By default this is set to "", i.e. it is disabled.
//
// QuerySleepTimeMs defines the number of milliseconds to sleep before
// trying to pull new records from a shard that did not return any records.
// By default this is set to 1000.
//
// RetrySleepTimeSec defines the number of seconds to wait after trying to
// reconnect to a shard. By default this is set to 4.
type Kinesis struct {
	core.SimpleConsumer
	client          *kinesis.Kinesis
	config          *aws.Config
	offsets         map[string]string
	stream          string
	offsetType      string
	offsetFile      string
	defaultOffset   string
	recordsPerQuery int64
	delimiter       []byte
	sleepTime       time.Duration
	retryTime       time.Duration
	shardTime       time.Duration
	running         bool
}

func init() {
	core.TypeRegistry.Register(Kinesis{})
}

// Configure initializes this consumer with values from a plugin config.
func (cons *Kinesis) Configure(conf core.PluginConfigReader) error {
	cons.SimpleConsumer.Configure(conf)

	cons.offsets = make(map[string]string)
	cons.stream = conf.GetString("KinesisStream", "default")
	cons.offsetFile = conf.GetString("OffsetFile", "")
	cons.recordsPerQuery = int64(conf.GetInt("RecordsPerQuery", 1000))
	cons.delimiter = []byte(conf.GetString("RecordMessageDelimiter", ""))
	cons.sleepTime = time.Duration(conf.GetInt("QuerySleepTimeMs", 1000)) * time.Millisecond
	cons.retryTime = time.Duration(conf.GetInt("RetrySleepTimeSec", 4)) * time.Second
	// 0 means don't
	cons.shardTime = time.Duration(conf.GetInt("CheckNewShardsSec", 0)) * time.Second

	// Config
	cons.config = aws.NewConfig()
	if endpoint := conf.GetString("Endpoint", "kinesis.eu-west-1.amazonaws.com"); endpoint != "" {
		cons.config.WithEndpoint(endpoint)
	}

	if region := conf.GetString("Region", "eu-west-1"); region != "" {
		cons.config.WithRegion(region)
	}

	// Credentials
	credentialType := strings.ToLower(conf.GetString("Credential/Type", kinesisCredentialNone))
	switch credentialType {
	case kinesisCredentialEnv:
		cons.config.WithCredentials(credentials.NewEnvCredentials())

	case kinesisCredentialStatic:
		id := conf.GetString("Credentia/lId", "")
		token := conf.GetString("Credential/Token", "")
		secret := conf.GetString("Credential/Secret", "")
		cons.config.WithCredentials(credentials.NewStaticCredentials(id, secret, token))

	case kinesisCredentialShared:
		filename := conf.GetString("Credential/File", "")
		profile := conf.GetString("Credential/Profile", "")
		cons.config.WithCredentials(credentials.NewSharedCredentials(filename, profile))

	case kinesisCredentialNone:
		// Nothing

	default:
<<<<<<< HEAD
		return fmt.Errorf("Unknown credential type: %s", credentialType)
=======
		return fmt.Errorf("Unknown CredentialType: %s", credentialType)
>>>>>>> 1db2e2e0
	}

	// Offset
	offsetValue := strings.ToLower(conf.GetString("DefaultOffset", kinesisOffsetNewest))
	switch offsetValue {
	case kinesisOffsetNewest:
		cons.offsetType = kinesis.ShardIteratorTypeLatest
		cons.defaultOffset = ""

	case kinesisOffsetOldest:
		cons.offsetType = kinesis.ShardIteratorTypeTrimHorizon
		cons.defaultOffset = ""

	default:
		cons.offsetType = kinesis.ShardIteratorTypeAtSequenceNumber
		_, err := strconv.ParseUint(offsetValue, 10, 64)
		if err != nil {
			cons.Log.Error.Printf("Default offset must be \"%s\", \"%s\" or a number. %s given", kinesisOffsetNewest, kinesisOffsetOldest, offsetValue)
			offsetValue = "0"
		}
		cons.defaultOffset = offsetValue
	}

	if cons.offsetFile != "" {
		fileContents, err := ioutil.ReadFile(cons.offsetFile)
<<<<<<< HEAD
		if !conf.Errors.Push(err) {
			cons.offsetType = kinesis.ShardIteratorTypeAfterSequenceNumber
			conf.Errors.Push(json.Unmarshal(fileContents, &cons.offsets))
=======
		if err != nil {
			Log.Error.Printf("Failed to open kinesis offset file: %s", err.Error())
		} else if err := json.Unmarshal(fileContents, &cons.offsets); err != nil {
			return err
>>>>>>> 1db2e2e0
		}
	}
	return conf.Errors.OrNil()
}

func (cons *Kinesis) storeOffsets() {
	if cons.offsetFile != "" {
		fileContents, err := json.Marshal(cons.offsets)
		if err != nil {
			Log.Error.Printf("Failed to marshal kinesis offsets: %s", err.Error())
			return
		}

		if err := ioutil.WriteFile(cons.offsetFile, fileContents, 0644); err != nil {
			Log.Error.Printf("Failed to write kinesis offsets: %s", err.Error())
		}
	}
}

func (cons *Kinesis) createShardIteratorConfig(shardID string) *kinesis.GetRecordsInput {
	for cons.running {
		iteratorConfig := kinesis.GetShardIteratorInput{
			ShardId:                aws.String(shardID),
			ShardIteratorType:      aws.String(cons.offsetType),
			StreamName:             aws.String(cons.stream),
			StartingSequenceNumber: aws.String(cons.offsets[shardID]),
		}

<<<<<<< HEAD
	iterator, err := cons.client.GetShardIterator(&iteratorConfig)
	if err != nil || iterator.ShardIterator == nil {
		cons.Log.Error.Printf("Failed to iterate shard %s:%s - %s", *iteratorConfig.StreamName, *iteratorConfig.ShardId, err.Error())
		if cons.running {
			time.AfterFunc(cons.retryTime, func() { cons.processShard(shardID) })
=======
		if *iteratorConfig.StartingSequenceNumber == "" {
			iteratorConfig.StartingSequenceNumber = nil
		} else {
			// starting sequence number requires ShardIteratorTypeAfterSequenceNumber
			iteratorConfig.ShardIteratorType = aws.String(kinesis.ShardIteratorTypeAfterSequenceNumber)
>>>>>>> 1db2e2e0
		}

		iterator, err := cons.client.GetShardIterator(&iteratorConfig)
		if err == nil && iterator.ShardIterator != nil {
			return &kinesis.GetRecordsInput{
				ShardIterator: iterator.ShardIterator,
				Limit:         aws.Int64(cons.recordsPerQuery),
			}
		}

		Log.Error.Printf("Failed to iterate shard %s:%s - %s", *iteratorConfig.StreamName, *iteratorConfig.ShardId, err.Error())
		time.Sleep(3 * time.Second)
	}

	return nil
}

func (cons *Kinesis) processShard(shardID string) {
	cons.AddWorker()
	defer cons.WorkerDone()
	recordConfig := (*kinesis.GetRecordsInput)(nil)

	for cons.running {
		cons.WaitOnFuse()
		if recordConfig == nil {
			recordConfig = cons.createShardIteratorConfig(shardID)
		}

		result, err := cons.client.GetRecords(recordConfig)
		if err != nil {
<<<<<<< HEAD
			cons.Log.Error.Printf("Failed to get records from shard %s:%s - %s", *iteratorConfig.StreamName, *iteratorConfig.ShardId, err.Error())
			// Check if we reached throughput limit
=======
			Log.Error.Printf("Failed to get records from shard %s:%s - %s", cons.stream, shardID, err.Error())

>>>>>>> 1db2e2e0
			if AWSerr, isAWSerr := err.(awserr.Error); isAWSerr {
				switch AWSerr.Code() {
				case "ProvisionedThroughputExceededException":
					// We reached thethroughput limit
					time.Sleep(5 * time.Second)

				case "ExpiredIteratorException":
					// We need to create a new iterator
					recordConfig = nil
				}
			}
<<<<<<< HEAD
		} else {
			if result.NextShardIterator == nil {
				cons.Log.Warning.Printf("Shard %s:%s has been closed", *iteratorConfig.StreamName, *iteratorConfig.ShardId)
				return // ### return, closed ###
			}
=======
			continue // ### continue ###
		}
>>>>>>> 1db2e2e0

		if result.NextShardIterator == nil {
			Log.Warning.Printf("Shard %s:%s has been closed", cons.stream, shardID)
			return // ### return, closed ###
		}

<<<<<<< HEAD
				seq, _ := strconv.ParseInt(*record.SequenceNumber, 10, 64)
				if len(cons.delimiter) > 0 {
					messages := bytes.Split(record.Data, cons.delimiter)
					for _, msg := range messages {
						cons.Enqueue([]byte(msg))
					}
				} else {
					cons.EnqueueWithSequence(record.Data, uint64(seq))
				}
				cons.offsets[*iteratorConfig.ShardId] = *record.SequenceNumber
				cons.storeOffsets()
=======
		for _, record := range result.Records {
			if record == nil {
				continue // ### continue ###
>>>>>>> 1db2e2e0
			}

			seq, _ := strconv.ParseInt(*record.SequenceNumber, 10, 64)
			if len(cons.delimiter) > 0 {
				messages := bytes.Split(record.Data, cons.delimiter)
				for idx, msg := range messages {
					cons.Enqueue([]byte(msg), uint64(seq)+uint64(idx))
				}
			} else {
				cons.Enqueue(record.Data, uint64(seq))
			}
			cons.offsets[shardID] = *record.SequenceNumber
		}

		cons.storeOffsets()
		recordConfig.ShardIterator = result.NextShardIterator
		time.Sleep(cons.sleepTime)
	}
}

func (cons *Kinesis) connect() error {
	cons.client = kinesis.New(session.New(cons.config))

	// Get shard ids for stream
	streamQuery := &kinesis.DescribeStreamInput{
		StreamName: aws.String(cons.stream),
	}

	streamInfo, err := cons.client.DescribeStream(streamQuery)
	if err != nil {
		return err
	}

	if streamInfo.StreamDescription == nil {
		return fmt.Errorf("StreamDescription could not be retrieved.")
	}

	cons.running = true
	for _, shard := range streamInfo.StreamDescription.Shards {
		if shard.ShardId == nil {
			return fmt.Errorf("ShardId could not be retrieved.")
		}

		if _, offsetStored := cons.offsets[*shard.ShardId]; !offsetStored {
			cons.offsets[*shard.ShardId] = cons.defaultOffset
		}
	}

	for shardID := range cons.offsets {
		cons.Log.Debug.Printf("Starting consumer for %s:%s", cons.stream, shardID)
		go cons.processShard(shardID)
	}

	if cons.shardTime > 0 {
		cons.AddWorker()
		time.AfterFunc(cons.shardTime, cons.updateShards)
	}

	return nil
}

func (cons *Kinesis) updateShards() {
	defer cons.WorkerDone()

	streamQuery := &kinesis.DescribeStreamInput{
		StreamName: aws.String(cons.stream),
	}

	for cons.running {
		streamInfo, err := cons.client.DescribeStream(streamQuery)
		if err != nil {
			cons.Log.Warning.Printf("StreamInfo could not be retrieved.")
		}

		if streamInfo.StreamDescription == nil {
			cons.Log.Warning.Printf("StreamDescription could not be retrieved.")
			continue
		}

		cons.running = true
		for _, shard := range streamInfo.StreamDescription.Shards {
			if shard.ShardId == nil {
				cons.Log.Warning.Printf("ShardId could not be retrieved.")
				continue
			}

			if _, offsetStored := cons.offsets[*shard.ShardId]; !offsetStored {
				cons.offsets[*shard.ShardId] = cons.defaultOffset
				cons.Log.Debug.Printf("Starting kinesis consumer for %s:%s", cons.stream, *shard.ShardId)
				go cons.processShard(*shard.ShardId)
			}
		}
		time.Sleep(cons.shardTime)
	}
}

func (cons *Kinesis) close() {
	cons.running = false
	cons.WorkerDone()
}

// Consume listens to stdin.
func (cons *Kinesis) Consume(workers *sync.WaitGroup) {
	cons.AddMainWorker(workers)
	defer cons.close()

	if err := cons.connect(); err != nil {
		cons.Log.Error.Print("Connection error: ", err)
	} else {
		cons.ControlLoop()
	}
}<|MERGE_RESOLUTION|>--- conflicted
+++ resolved
@@ -18,17 +18,18 @@
 	"bytes"
 	"encoding/json"
 	"fmt"
+	"io/ioutil"
+	"strconv"
+	"strings"
+	"sync"
+	"time"
+
 	"github.com/aws/aws-sdk-go/aws"
 	"github.com/aws/aws-sdk-go/aws/awserr"
 	"github.com/aws/aws-sdk-go/aws/credentials"
 	"github.com/aws/aws-sdk-go/aws/session"
 	"github.com/aws/aws-sdk-go/service/kinesis"
 	"github.com/trivago/gollum/core"
-	"io/ioutil"
-	"strconv"
-	"strings"
-	"sync"
-	"time"
 )
 
 const (
@@ -168,11 +169,7 @@
 		// Nothing
 
 	default:
-<<<<<<< HEAD
-		return fmt.Errorf("Unknown credential type: %s", credentialType)
-=======
 		return fmt.Errorf("Unknown CredentialType: %s", credentialType)
->>>>>>> 1db2e2e0
 	}
 
 	// Offset
@@ -198,16 +195,11 @@
 
 	if cons.offsetFile != "" {
 		fileContents, err := ioutil.ReadFile(cons.offsetFile)
-<<<<<<< HEAD
-		if !conf.Errors.Push(err) {
+		if err != nil {
+			cons.Log.Error.Printf("Failed to open kinesis offset file: %s", err.Error())
+		} else {
 			cons.offsetType = kinesis.ShardIteratorTypeAfterSequenceNumber
 			conf.Errors.Push(json.Unmarshal(fileContents, &cons.offsets))
-=======
-		if err != nil {
-			Log.Error.Printf("Failed to open kinesis offset file: %s", err.Error())
-		} else if err := json.Unmarshal(fileContents, &cons.offsets); err != nil {
-			return err
->>>>>>> 1db2e2e0
 		}
 	}
 	return conf.Errors.OrNil()
@@ -217,12 +209,12 @@
 	if cons.offsetFile != "" {
 		fileContents, err := json.Marshal(cons.offsets)
 		if err != nil {
-			Log.Error.Printf("Failed to marshal kinesis offsets: %s", err.Error())
+			cons.Log.Error.Printf("Failed to marshal kinesis offsets: %s", err.Error())
 			return
 		}
 
 		if err := ioutil.WriteFile(cons.offsetFile, fileContents, 0644); err != nil {
-			Log.Error.Printf("Failed to write kinesis offsets: %s", err.Error())
+			cons.Log.Error.Printf("Failed to write kinesis offsets: %s", err.Error())
 		}
 	}
 }
@@ -236,19 +228,11 @@
 			StartingSequenceNumber: aws.String(cons.offsets[shardID]),
 		}
 
-<<<<<<< HEAD
-	iterator, err := cons.client.GetShardIterator(&iteratorConfig)
-	if err != nil || iterator.ShardIterator == nil {
-		cons.Log.Error.Printf("Failed to iterate shard %s:%s - %s", *iteratorConfig.StreamName, *iteratorConfig.ShardId, err.Error())
-		if cons.running {
-			time.AfterFunc(cons.retryTime, func() { cons.processShard(shardID) })
-=======
 		if *iteratorConfig.StartingSequenceNumber == "" {
 			iteratorConfig.StartingSequenceNumber = nil
 		} else {
 			// starting sequence number requires ShardIteratorTypeAfterSequenceNumber
 			iteratorConfig.ShardIteratorType = aws.String(kinesis.ShardIteratorTypeAfterSequenceNumber)
->>>>>>> 1db2e2e0
 		}
 
 		iterator, err := cons.client.GetShardIterator(&iteratorConfig)
@@ -259,7 +243,7 @@
 			}
 		}
 
-		Log.Error.Printf("Failed to iterate shard %s:%s - %s", *iteratorConfig.StreamName, *iteratorConfig.ShardId, err.Error())
+		cons.Log.Error.Printf("Failed to iterate shard %s:%s - %s", *iteratorConfig.StreamName, *iteratorConfig.ShardId, err.Error())
 		time.Sleep(3 * time.Second)
 	}
 
@@ -279,13 +263,8 @@
 
 		result, err := cons.client.GetRecords(recordConfig)
 		if err != nil {
-<<<<<<< HEAD
-			cons.Log.Error.Printf("Failed to get records from shard %s:%s - %s", *iteratorConfig.StreamName, *iteratorConfig.ShardId, err.Error())
-			// Check if we reached throughput limit
-=======
-			Log.Error.Printf("Failed to get records from shard %s:%s - %s", cons.stream, shardID, err.Error())
-
->>>>>>> 1db2e2e0
+			cons.Log.Error.Printf("Failed to get records from shard %s:%s - %s", cons.stream, shardID, err.Error())
+
 			if AWSerr, isAWSerr := err.(awserr.Error); isAWSerr {
 				switch AWSerr.Code() {
 				case "ProvisionedThroughputExceededException":
@@ -297,49 +276,26 @@
 					recordConfig = nil
 				}
 			}
-<<<<<<< HEAD
-		} else {
-			if result.NextShardIterator == nil {
-				cons.Log.Warning.Printf("Shard %s:%s has been closed", *iteratorConfig.StreamName, *iteratorConfig.ShardId)
-				return // ### return, closed ###
-			}
-=======
 			continue // ### continue ###
 		}
->>>>>>> 1db2e2e0
 
 		if result.NextShardIterator == nil {
-			Log.Warning.Printf("Shard %s:%s has been closed", cons.stream, shardID)
+			cons.Log.Warning.Printf("Shard %s:%s has been closed", cons.stream, shardID)
 			return // ### return, closed ###
 		}
 
-<<<<<<< HEAD
-				seq, _ := strconv.ParseInt(*record.SequenceNumber, 10, 64)
-				if len(cons.delimiter) > 0 {
-					messages := bytes.Split(record.Data, cons.delimiter)
-					for _, msg := range messages {
-						cons.Enqueue([]byte(msg))
-					}
-				} else {
-					cons.EnqueueWithSequence(record.Data, uint64(seq))
-				}
-				cons.offsets[*iteratorConfig.ShardId] = *record.SequenceNumber
-				cons.storeOffsets()
-=======
 		for _, record := range result.Records {
 			if record == nil {
 				continue // ### continue ###
->>>>>>> 1db2e2e0
-			}
-
-			seq, _ := strconv.ParseInt(*record.SequenceNumber, 10, 64)
+			}
+
 			if len(cons.delimiter) > 0 {
 				messages := bytes.Split(record.Data, cons.delimiter)
-				for idx, msg := range messages {
-					cons.Enqueue([]byte(msg), uint64(seq)+uint64(idx))
+				for _, msg := range messages {
+					cons.Enqueue([]byte(msg))
 				}
 			} else {
-				cons.Enqueue(record.Data, uint64(seq))
+				cons.Enqueue(record.Data)
 			}
 			cons.offsets[shardID] = *record.SequenceNumber
 		}
