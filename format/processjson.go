--- conflicted
+++ resolved
@@ -38,11 +38,8 @@
 //      - "error:replace:°:\n"
 //      - "text:trim: \t"
 //      - "foo:rename:bar"
-<<<<<<< HEAD
 //		- "foobar:remove"
-=======
 //      - "user_agent:agent:browser:os:version"
->>>>>>> 4f98f5b7
 //    ProcessJSONTrimValues: true
 //
 // ProcessJSONDataFormatter formatter that will be applied before
@@ -191,11 +188,6 @@
 			case numParameters == 1:
 				(*values)[directive.key] = strings.Trim(stringValue, shared.Unescape(directive.parameters[0]))
 			}
-<<<<<<< HEAD
-=======
-
-		case "remove":
-			delete(*values, directive.key)
 
 		case "agent":
 			stringValue, err := values.String(directive.key)
@@ -237,7 +229,6 @@
 					_, (*values)[directive.key + "_version"] = ua.Browser()
 				}
 			}
->>>>>>> 4f98f5b7
 		}
 	}
 }
