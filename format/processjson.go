--- conflicted
+++ resolved
@@ -20,6 +20,7 @@
 	"github.com/trivago/gollum/core"
 	"github.com/trivago/tgo/tmath"
 	"github.com/trivago/tgo/tstrings"
+	"github.com/trivago/tgo/tcontainer"
 	"strings"
 	"time"
 )
@@ -114,11 +115,7 @@
 	return conf.Errors.OrNil()
 }
 
-<<<<<<< HEAD
-func (values *valueMap) processDirective(directive transformDirective, format *ProcessJSON) {
-=======
 func processDirective(directive transformDirective, values *shared.MarshalMap) {
->>>>>>> 4f82a53a
 	if value, keyExists := (*values)[directive.key]; keyExists {
 
 		numParameters := len(directive.parameters)
@@ -137,13 +134,8 @@
 			}
 			if numParameters == 2 {
 
-<<<<<<< HEAD
 				if timestamp, err := time.Parse(directive.parameters[0], value[:len(directive.parameters[0])]); err != nil {
 					format.Log.Warning.Print("ProcessJSON failed to parse a timestamp: ", err)
-=======
-				if timestamp, err := time.Parse(directive.parameters[0], stringValue[:len(directive.parameters[0])]); err != nil {
-					Log.Warning.Print("ProcessJSON failed to parse a timestamp: ", err)
->>>>>>> 4f82a53a
 				} else {
 					(*values)[directive.key] = timestamp.Format(directive.parameters[1])
 				}
@@ -156,25 +148,19 @@
 				return
 			}
 			if numParameters > 1 {
-<<<<<<< HEAD
 				token := tstrings.Unescape(directive.parameters[0])
-				if strings.Contains(value, token) {
-					elements := strings.Split(value, token)
-=======
-				token := shared.Unescape(directive.parameters[0])
 				if strings.Contains(stringValue, token) {
 					elements := strings.Split(stringValue, token)
->>>>>>> 4f82a53a
 					mapping := directive.parameters[1:]
 					maxItems := tmath.MinI(len(elements), len(mapping))
 
 					for i := 0; i < maxItems; i++ {
 						(*values)[mapping[i]] = elements[i]
+		case "remove":
 					}
 				}
 			}
 
-		case "remove":
 			if numParameters == 0 {
 				delete(*values, directive.key)
 			}
@@ -186,11 +172,7 @@
 				return
 			}
 			if numParameters == 2 {
-<<<<<<< HEAD
-				(*values)[directive.key] = strings.Replace(value, tstrings.Unescape(directive.parameters[0]), tstrings.Unescape(directive.parameters[1]), -1)
-=======
-				(*values)[directive.key] = strings.Replace(stringValue, shared.Unescape(directive.parameters[0]), shared.Unescape(directive.parameters[1]), -1)
->>>>>>> 4f82a53a
+				(*values)[directive.key] = strings.Replace(stringValue, tstrings.Unescape(directive.parameters[0]), tstrings.Unescape(directive.parameters[1]), -1)
 			}
 
 		case "trim":
@@ -203,10 +185,7 @@
 			case numParameters == 0:
 				(*values)[directive.key] = strings.Trim(stringValue, " \t")
 			case numParameters == 1:
-<<<<<<< HEAD
-				(*values)[directive.key] = strings.Trim(value, tstrings.Unescape(directive.parameters[0]))
-=======
-				(*values)[directive.key] = strings.Trim(stringValue, shared.Unescape(directive.parameters[0]))
+				(*values)[directive.key] = strings.Trim(stringValue, tstrings.Unescape(directive.parameters[0]))
 			}
 
 		case "agent":
@@ -248,7 +227,6 @@
 				case "version":
 					_, (*values)[directive.key + "_version"] = ua.Browser()
 				}
->>>>>>> 4f82a53a
 			}
 		}
 	}
@@ -260,24 +238,15 @@
 		return // ### return, no directives ###
 	}
 
-<<<<<<< HEAD
-	values := make(valueMap)
+	values := make(tcontainer.valueMap)
 	err := json.Unmarshal(msg.Data(), &values)
-=======
-	values := make(shared.MarshalMap)
-	err := json.Unmarshal(data, &values)
->>>>>>> 4f82a53a
 	if err != nil {
 		format.Log.Warning.Print("ProcessJSON failed to unmarshal a message: ", err)
 		return // ### return, malformed data ###
 	}
 
 	for _, directive := range format.directives {
-<<<<<<< HEAD
-		values.processDirective(directive, format)
-=======
 		processDirective(directive, &values)
->>>>>>> 4f82a53a
 	}
 
 	if format.trimValues {
