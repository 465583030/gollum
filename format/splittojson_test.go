--- conflicted
+++ resolved
@@ -36,13 +36,8 @@
 	formatter, casted := plugin.(*SplitToJSON)
 	expect.True(casted)
 
-<<<<<<< HEAD
 	msg := core.NewMessage(nil, []byte("test1,test2,test3"),
 		10, core.InvalidStreamID)
-=======
-	msg := core.NewMessage(nil, []byte("test1,test2,{\"object\": true}"), 10)
-	result, _ := formatter.Format(msg)
->>>>>>> 21ba2add
 
 	result := formatter.Modulate(msg)
 	expect.Equal(core.ModulateResultContinue, result)
