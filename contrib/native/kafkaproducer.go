--- conflicted
+++ resolved
@@ -21,6 +21,7 @@
 	"github.com/trivago/tgo/tcontainer"
 	"strings"
 	"sync"
+	"sync/atomic"
 	"time"
 )
 
@@ -106,10 +107,6 @@
 	core.BufferedProducer
 	servers           []string
 	clientID          string
-<<<<<<< HEAD
-=======
-	lastMetricUpdate  time.Time
->>>>>>> 823b939b
 	keyFormat         core.Formatter
 	client            *kafka.Client
 	config            kafka.Config
@@ -131,7 +128,6 @@
 	handle    *kafka.Topic
 	rttSum    int64
 	delivered int64
-	sent      int64
 }
 
 const (
@@ -179,14 +175,8 @@
 
 	prod.servers = conf.GetStringArray("Servers", []string{"localhost:9092"})
 	prod.clientID = conf.GetString("ClientId", "gollum")
-<<<<<<< HEAD
 	prod.streamToTopic = conf.GetStreamMap("Topic", "default")
-	prod.topic = make(map[core.MessageStreamID]*kafka.Topic)
-=======
-	prod.lastMetricUpdate = time.Now()
-
 	prod.topic = make(map[core.MessageStreamID]*topicHandle)
->>>>>>> 823b939b
 	prod.topicRequiredAcks = conf.GetInt("RequiredAcks", 1)
 	prod.topicTimeoutMs = conf.GetInt("TimeoutMs", 1)
 	prod.topicGuard = new(sync.RWMutex)
@@ -241,41 +231,21 @@
 	topicConfig.SetI("request.timeout.ms", prod.topicTimeoutMs)
 	topicConfig.SetRoundRobinPartitioner()
 
-<<<<<<< HEAD
-	topic, topicMapped := prod.topic[streamID]
-	if !topicMapped {
-		topicName, isMapped := prod.streamToTopic[streamID]
-		if !isMapped {
-			topicName = core.StreamRegistry.GetStreamName(streamID)
-			prod.streamToTopic[streamID] = topicName
-		}
-
-		metricName := kafkaMetricMessages + topicName
-		tgo.Metric.New(metricName)
-		tgo.Metric.NewRate(metricName, kafkaMetricMessagesSec+topicName, time.Second, 10, 3, true)
-=======
 	return kafka.NewTopic(topicName, topicConfig, prod.client)
 }
->>>>>>> 823b939b
 
 func (prod *KafkaProducer) registerNewTopic(topicName string, streamID core.MessageStreamID) *topicHandle {
 	topic := &topicHandle{
 		handle: prod.newTopicHandle(topicName),
 	}
 
-<<<<<<< HEAD
-		topic = kafka.NewTopic(topicName, topicConfig, prod.client)
-		prod.topic[streamID] = topic
-	}
-=======
-	shared.Metric.New(kafkaMetricMessages + topicName)
-	shared.Metric.New(kafkaMetricMessagesSec + topicName)
-	shared.Metric.New(kafkaMetricRoundtrip + topicName)
+	tgo.Metric.New(kafkaMetricMessages + topicName)
+	tgo.Metric.New(kafkaMetricMessagesSec + topicName)
+	tgo.Metric.New(kafkaMetricRoundtrip + topicName)
 
 	prod.topicGuard.Lock()
 	prod.topic[streamID] = topic
 	prod.topicGuard.Unlock()
->>>>>>> 823b939b
 
 	return topic
 }
@@ -317,19 +287,11 @@
 		user:  serializedOriginal,
 	}
 
-<<<<<<< HEAD
-	if err := topic.Produce(kafkaMsg); err != nil {
+	if err := topic.handle.Produce(kafkaMsg); err != nil {
 		prod.Log.Error.Print("Message produce failed:", err)
 		prod.Drop(&originalMsg)
 	} else {
-		topicName := topic.GetName()
-		tgo.Metric.Inc(kafkaMetricMessages + topicName)
-=======
-	if err := topic.handle.Produce(kafkaMsg); err != nil {
-		Log.Error.Print("Message produce failed:", err)
-		prod.Drop(originalMsg)
-	} else {
-		atomic.AddInt64(&topic.sent, 1)
+		tgo.Metric.Inc(kafkaMetricMessages + topic.handle.GetName())
 	}
 }
 
@@ -349,8 +311,7 @@
 	if msg, err := core.DeserializeMessage(userdata); err == nil {
 		prod.storeRTT(&msg)
 	} else {
-		Log.Error.Print(err)
->>>>>>> 823b939b
+		prod.Log.Error.Print(err)
 	}
 }
 
@@ -358,12 +319,8 @@
 func (prod *KafkaProducer) OnMessageError(reason string, userdata []byte) {
 	prod.Log.Error.Print("Message delivery failed:", reason)
 	if msg, err := core.DeserializeMessage(userdata); err == nil {
-<<<<<<< HEAD
+		prod.storeRTT(&msg)
 		prod.Drop(&msg)
-=======
-		prod.storeRTT(&msg)
-		prod.Drop(msg)
->>>>>>> 823b939b
 	} else {
 		prod.Log.Error.Print(err)
 	}
@@ -371,19 +328,12 @@
 
 func (prod *KafkaProducer) poll() {
 	prod.client.Poll(time.Second)
-<<<<<<< HEAD
 	tgo.Metric.Set(kafkaMetricAllocations, prod.client.GetAllocCounter())
-=======
-	shared.Metric.Set(kafkaMetricAllocations, prod.client.GetAllocCounter())
 
 	prod.topicGuard.RLock()
 	defer prod.topicGuard.RUnlock()
 
 	for _, topic := range prod.topic {
-		sent := atomic.SwapInt64(&topic.sent, 0)
-		duration := time.Since(prod.lastMetricUpdate)
-		sentPerSec := int64(float64(sent)/duration.Seconds() + 0.5)
-
 		rttSum := atomic.SwapInt64(&topic.rttSum, 0)
 		delivered := atomic.SwapInt64(&topic.delivered, 0)
 		topicName := topic.handle.GetName()
@@ -393,13 +343,8 @@
 			avgRoundtripMs = rttSum / (delivered * 1000)
 		}
 
-		shared.Metric.Add(kafkaMetricMessages+topicName, sent)
-		shared.Metric.Set(kafkaMetricMessagesSec+topicName, sentPerSec)
-		shared.Metric.Set(kafkaMetricRoundtrip+topicName, avgRoundtripMs)
-	}
-
-	prod.lastMetricUpdate = time.Now()
->>>>>>> 823b939b
+		tgo.Metric.Set(kafkaMetricRoundtrip+topicName, avgRoundtripMs)
+	}
 }
 
 func (prod *KafkaProducer) isConnected() bool {
