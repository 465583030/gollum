--- conflicted
+++ resolved
@@ -33,16 +33,12 @@
 	var svcCustomizations = map[string]func(*API){
 		"s3":         s3Customizations,
 		"cloudfront": cloudfrontCustomizations,
-<<<<<<< HEAD
-		"rds":             rdsCustomizations,
-=======
 		"rds":        rdsCustomizations,
 
 		// Disable endpoint resolving for services that require customer
 		// to provide endpoint them selves.
 		"cloudsearchdomain": disableEndpointResolving,
 		"iotdataplane":      disableEndpointResolving,
->>>>>>> ccef5d39
 	}
 
 	for k, _ := range mergeServices {
@@ -154,12 +150,9 @@
 func rdsCustomizations(a *API) {
 	inputs := []string{
 		"CopyDBSnapshotInput",
-<<<<<<< HEAD
-=======
 		"CreateDBInstanceReadReplicaInput",
 		"CopyDBClusterSnapshotInput",
 		"CreateDBClusterInput",
->>>>>>> ccef5d39
 	}
 	for _, input := range inputs {
 		if ref, ok := a.Shapes[input]; ok {
@@ -176,11 +169,8 @@
 			}
 		}
 	}
-<<<<<<< HEAD
-=======
 }
 
 func disableEndpointResolving(a *API) {
 	a.Metadata.NoResolveEndpoint = true
->>>>>>> ccef5d39
 }