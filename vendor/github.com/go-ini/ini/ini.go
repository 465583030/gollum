// Copyright 2014 Unknwon
//
// Licensed under the Apache License, Version 2.0 (the "License"): you may
// not use this file except in compliance with the License. You may obtain
// a copy of the License at
//
//     http://www.apache.org/licenses/LICENSE-2.0
//
// Unless required by applicable law or agreed to in writing, software
// distributed under the License is distributed on an "AS IS" BASIS, WITHOUT
// WARRANTIES OR CONDITIONS OF ANY KIND, either express or implied. See the
// License for the specific language governing permissions and limitations
// under the License.

// Package ini provides INI file read and write functionality in Go.
package ini

import (
	"bufio"
	"bytes"
	"errors"
	"fmt"
	"io"
	"os"
	"regexp"
	"runtime"
	"strconv"
	"strings"
	"sync"
	"time"
)

const (
	// Name for default section. You can use this constant or the string literal.
	// In most of cases, an empty string is all you need to access the section.
	DEFAULT_SECTION = "DEFAULT"

	// Maximum allowed depth when recursively substituing variable names.
	_DEPTH_VALUES = 99
<<<<<<< HEAD

	_VERSION = "1.6.0"
=======
	_VERSION      = "1.11.0"
>>>>>>> bb70c92f
)

// Version returns current package version literal.
func Version() string {
	return _VERSION
}

var (
	// Delimiter to determine or compose a new line.
	// This variable will be changed to "\r\n" automatically on Windows
	// at package init time.
	LineBreak = "\n"

	// Variable regexp pattern: %(variable)s
	varPattern = regexp.MustCompile(`%\(([^\)]+)\)s`)

	// Indicate whether to align "=" sign with spaces to produce pretty output
	// or reduce all possible spaces for compact format.
	PrettyFormat = true

	// Explicitly write DEFAULT section header
	DefaultHeader = false
)

func init() {
	if runtime.GOOS == "windows" {
		LineBreak = "\r\n"
	}
}

func inSlice(str string, s []string) bool {
	for _, v := range s {
		if str == v {
			return true
		}
	}
	return false
}

// dataSource is an interface that returns object which can be read and closed.
type dataSource interface {
	ReadCloser() (io.ReadCloser, error)
}

// sourceFile represents an object that contains content on the local file system.
type sourceFile struct {
	name string
}

func (s sourceFile) ReadCloser() (_ io.ReadCloser, err error) {
	return os.Open(s.name)
}

type bytesReadCloser struct {
	reader io.Reader
}

func (rc *bytesReadCloser) Read(p []byte) (n int, err error) {
	return rc.reader.Read(p)
}

func (rc *bytesReadCloser) Close() error {
	return nil
}

// sourceData represents an object that contains content in memory.
type sourceData struct {
	data []byte
}

func (s *sourceData) ReadCloser() (io.ReadCloser, error) {
	return &bytesReadCloser{bytes.NewReader(s.data)}, nil
}

<<<<<<< HEAD
//  ____  __.
// |    |/ _|____ ___.__.
// |      <_/ __ <   |  |
// |    |  \  ___/\___  |
// |____|__ \___  > ____|
//         \/   \/\/

// Key represents a key under a section.
type Key struct {
	s          *Section
	Comment    string
	name       string
	value      string
	isAutoIncr bool
}

// Name returns name of key.
func (k *Key) Name() string {
	return k.name
}

// Value returns raw value of key for performance purpose.
func (k *Key) Value() string {
	return k.value
}

// String returns string representation of value.
func (k *Key) String() string {
	val := k.value
	if strings.Index(val, "%") == -1 {
		return val
	}

	for i := 0; i < _DEPTH_VALUES; i++ {
		vr := varPattern.FindString(val)
		if len(vr) == 0 {
			break
		}

		// Take off leading '%(' and trailing ')s'.
		noption := strings.TrimLeft(vr, "%(")
		noption = strings.TrimRight(noption, ")s")

		// Search in the same section.
		nk, err := k.s.GetKey(noption)
		if err != nil {
			// Search again in default section.
			nk, _ = k.s.f.Section("").GetKey(noption)
		}

		// Substitute by new value and take off leading '%(' and trailing ')s'.
		val = strings.Replace(val, vr, nk.value, -1)
	}
	return val
}

// Validate accepts a validate function which can
// return modifed result as key value.
func (k *Key) Validate(fn func(string) string) string {
	return fn(k.String())
}

// parseBool returns the boolean value represented by the string.
//
// It accepts 1, t, T, TRUE, true, True, YES, yes, Yes, ON, on, On,
// 0, f, F, FALSE, false, False, NO, no, No, OFF, off, Off.
// Any other value returns an error.
func parseBool(str string) (value bool, err error) {
	switch str {
	case "1", "t", "T", "true", "TRUE", "True", "YES", "yes", "Yes", "ON", "on", "On":
		return true, nil
	case "0", "f", "F", "false", "FALSE", "False", "NO", "no", "No", "OFF", "off", "Off":
		return false, nil
	}
	return false, fmt.Errorf("parsing \"%s\": invalid syntax", str)
}

// Bool returns bool type value.
func (k *Key) Bool() (bool, error) {
	return parseBool(k.String())
}

// Float64 returns float64 type value.
func (k *Key) Float64() (float64, error) {
	return strconv.ParseFloat(k.String(), 64)
}

// Int returns int type value.
func (k *Key) Int() (int, error) {
	return strconv.Atoi(k.String())
}

// Int64 returns int64 type value.
func (k *Key) Int64() (int64, error) {
	return strconv.ParseInt(k.String(), 10, 64)
}

// Uint returns uint type valued.
func (k *Key) Uint() (uint, error) {
	u, e := strconv.ParseUint(k.String(), 10, 64)
	return uint(u), e
}

// Uint64 returns uint64 type value.
func (k *Key) Uint64() (uint64, error) {
	return strconv.ParseUint(k.String(), 10, 64)
}

// Duration returns time.Duration type value.
func (k *Key) Duration() (time.Duration, error) {
	return time.ParseDuration(k.String())
}

// TimeFormat parses with given format and returns time.Time type value.
func (k *Key) TimeFormat(format string) (time.Time, error) {
	return time.Parse(format, k.String())
}

// Time parses with RFC3339 format and returns time.Time type value.
func (k *Key) Time() (time.Time, error) {
	return k.TimeFormat(time.RFC3339)
}

// MustString returns default value if key value is empty.
func (k *Key) MustString(defaultVal string) string {
	val := k.String()
	if len(val) == 0 {
		return defaultVal
	}
	return val
}

// MustBool always returns value without error,
// it returns false if error occurs.
func (k *Key) MustBool(defaultVal ...bool) bool {
	val, err := k.Bool()
	if len(defaultVal) > 0 && err != nil {
		return defaultVal[0]
	}
	return val
}

// MustFloat64 always returns value without error,
// it returns 0.0 if error occurs.
func (k *Key) MustFloat64(defaultVal ...float64) float64 {
	val, err := k.Float64()
	if len(defaultVal) > 0 && err != nil {
		return defaultVal[0]
	}
	return val
}

// MustInt always returns value without error,
// it returns 0 if error occurs.
func (k *Key) MustInt(defaultVal ...int) int {
	val, err := k.Int()
	if len(defaultVal) > 0 && err != nil {
		return defaultVal[0]
	}
	return val
}

// MustInt64 always returns value without error,
// it returns 0 if error occurs.
func (k *Key) MustInt64(defaultVal ...int64) int64 {
	val, err := k.Int64()
	if len(defaultVal) > 0 && err != nil {
		return defaultVal[0]
	}
	return val
}

// MustUint always returns value without error,
// it returns 0 if error occurs.
func (k *Key) MustUint(defaultVal ...uint) uint {
	val, err := k.Uint()
	if len(defaultVal) > 0 && err != nil {
		return defaultVal[0]
	}
	return val
}

// MustUint64 always returns value without error,
// it returns 0 if error occurs.
func (k *Key) MustUint64(defaultVal ...uint64) uint64 {
	val, err := k.Uint64()
	if len(defaultVal) > 0 && err != nil {
		return defaultVal[0]
	}
	return val
}

// MustDuration always returns value without error,
// it returns zero value if error occurs.
func (k *Key) MustDuration(defaultVal ...time.Duration) time.Duration {
	val, err := k.Duration()
	if len(defaultVal) > 0 && err != nil {
		return defaultVal[0]
	}
	return val
}

// MustTimeFormat always parses with given format and returns value without error,
// it returns zero value if error occurs.
func (k *Key) MustTimeFormat(format string, defaultVal ...time.Time) time.Time {
	val, err := k.TimeFormat(format)
	if len(defaultVal) > 0 && err != nil {
		return defaultVal[0]
	}
	return val
}

// MustTime always parses with RFC3339 format and returns value without error,
// it returns zero value if error occurs.
func (k *Key) MustTime(defaultVal ...time.Time) time.Time {
	return k.MustTimeFormat(time.RFC3339, defaultVal...)
}

// In always returns value without error,
// it returns default value if error occurs or doesn't fit into candidates.
func (k *Key) In(defaultVal string, candidates []string) string {
	val := k.String()
	for _, cand := range candidates {
		if val == cand {
			return val
		}
	}
	return defaultVal
}

// InFloat64 always returns value without error,
// it returns default value if error occurs or doesn't fit into candidates.
func (k *Key) InFloat64(defaultVal float64, candidates []float64) float64 {
	val := k.MustFloat64()
	for _, cand := range candidates {
		if val == cand {
			return val
		}
	}
	return defaultVal
}

// InInt always returns value without error,
// it returns default value if error occurs or doesn't fit into candidates.
func (k *Key) InInt(defaultVal int, candidates []int) int {
	val := k.MustInt()
	for _, cand := range candidates {
		if val == cand {
			return val
		}
	}
	return defaultVal
}

// InInt64 always returns value without error,
// it returns default value if error occurs or doesn't fit into candidates.
func (k *Key) InInt64(defaultVal int64, candidates []int64) int64 {
	val := k.MustInt64()
	for _, cand := range candidates {
		if val == cand {
			return val
		}
	}
	return defaultVal
}

// InUint always returns value without error,
// it returns default value if error occurs or doesn't fit into candidates.
func (k *Key) InUint(defaultVal uint, candidates []uint) uint {
	val := k.MustUint()
	for _, cand := range candidates {
		if val == cand {
			return val
		}
	}
	return defaultVal
}

// InUint64 always returns value without error,
// it returns default value if error occurs or doesn't fit into candidates.
func (k *Key) InUint64(defaultVal uint64, candidates []uint64) uint64 {
	val := k.MustUint64()
	for _, cand := range candidates {
		if val == cand {
			return val
		}
	}
	return defaultVal
}

// InTimeFormat always parses with given format and returns value without error,
// it returns default value if error occurs or doesn't fit into candidates.
func (k *Key) InTimeFormat(format string, defaultVal time.Time, candidates []time.Time) time.Time {
	val := k.MustTimeFormat(format)
	for _, cand := range candidates {
		if val == cand {
			return val
		}
	}
	return defaultVal
}

// InTime always parses with RFC3339 format and returns value without error,
// it returns default value if error occurs or doesn't fit into candidates.
func (k *Key) InTime(defaultVal time.Time, candidates []time.Time) time.Time {
	return k.InTimeFormat(time.RFC3339, defaultVal, candidates)
}

// RangeFloat64 checks if value is in given range inclusively,
// and returns default value if it's not.
func (k *Key) RangeFloat64(defaultVal, min, max float64) float64 {
	val := k.MustFloat64()
	if val < min || val > max {
		return defaultVal
	}
	return val
}

// RangeInt checks if value is in given range inclusively,
// and returns default value if it's not.
func (k *Key) RangeInt(defaultVal, min, max int) int {
	val := k.MustInt()
	if val < min || val > max {
		return defaultVal
	}
	return val
}

// RangeInt64 checks if value is in given range inclusively,
// and returns default value if it's not.
func (k *Key) RangeInt64(defaultVal, min, max int64) int64 {
	val := k.MustInt64()
	if val < min || val > max {
		return defaultVal
	}
	return val
}

// RangeTimeFormat checks if value with given format is in given range inclusively,
// and returns default value if it's not.
func (k *Key) RangeTimeFormat(format string, defaultVal, min, max time.Time) time.Time {
	val := k.MustTimeFormat(format)
	if val.Unix() < min.Unix() || val.Unix() > max.Unix() {
		return defaultVal
	}
	return val
}

// RangeTime checks if value with RFC3339 format is in given range inclusively,
// and returns default value if it's not.
func (k *Key) RangeTime(defaultVal, min, max time.Time) time.Time {
	return k.RangeTimeFormat(time.RFC3339, defaultVal, min, max)
}

// Strings returns list of string devide by given delimiter.
func (k *Key) Strings(delim string) []string {
	str := k.String()
	if len(str) == 0 {
		return []string{}
	}

	vals := strings.Split(str, delim)
	for i := range vals {
		vals[i] = strings.TrimSpace(vals[i])
	}
	return vals
}

// Float64s returns list of float64 devide by given delimiter.
func (k *Key) Float64s(delim string) []float64 {
	strs := k.Strings(delim)
	vals := make([]float64, len(strs))
	for i := range strs {
		vals[i], _ = strconv.ParseFloat(strs[i], 64)
	}
	return vals
}

// Ints returns list of int devide by given delimiter.
func (k *Key) Ints(delim string) []int {
	strs := k.Strings(delim)
	vals := make([]int, len(strs))
	for i := range strs {
		vals[i], _ = strconv.Atoi(strs[i])
	}
	return vals
}

// Int64s returns list of int64 devide by given delimiter.
func (k *Key) Int64s(delim string) []int64 {
	strs := k.Strings(delim)
	vals := make([]int64, len(strs))
	for i := range strs {
		vals[i], _ = strconv.ParseInt(strs[i], 10, 64)
	}
	return vals
}

// Uints returns list of uint devide by given delimiter.
func (k *Key) Uints(delim string) []uint {
	strs := k.Strings(delim)
	vals := make([]uint, len(strs))
	for i := range strs {
		u, _ := strconv.ParseUint(strs[i], 10, 64)
		vals[i] = uint(u)
	}
	return vals
}

// Uint64s returns list of uint64 devide by given delimiter.
func (k *Key) Uint64s(delim string) []uint64 {
	strs := k.Strings(delim)
	vals := make([]uint64, len(strs))
	for i := range strs {
		vals[i], _ = strconv.ParseUint(strs[i], 10, 64)
	}
	return vals
}

// TimesFormat parses with given format and returns list of time.Time devide by given delimiter.
func (k *Key) TimesFormat(format, delim string) []time.Time {
	strs := k.Strings(delim)
	vals := make([]time.Time, len(strs))
	for i := range strs {
		vals[i], _ = time.Parse(format, strs[i])
	}
	return vals
}

// Times parses with RFC3339 format and returns list of time.Time devide by given delimiter.
func (k *Key) Times(delim string) []time.Time {
	return k.TimesFormat(time.RFC3339, delim)
}

// SetValue changes key value.
func (k *Key) SetValue(v string) {
	k.value = v
}

//   _________              __  .__
//  /   _____/ ____   _____/  |_|__| ____   ____
//  \_____  \_/ __ \_/ ___\   __\  |/  _ \ /    \
//  /        \  ___/\  \___|  | |  (  <_> )   |  \
// /_______  /\___  >\___  >__| |__|\____/|___|  /
//         \/     \/     \/                    \/

// Section represents a config section.
type Section struct {
	f        *File
	Comment  string
	name     string
	keys     map[string]*Key
	keyList  []string
	keysHash map[string]string
}

func newSection(f *File, name string) *Section {
	return &Section{f, "", name, make(map[string]*Key), make([]string, 0, 10), make(map[string]string)}
}

// Name returns name of Section.
func (s *Section) Name() string {
	return s.name
}

// NewKey creates a new key to given section.
func (s *Section) NewKey(name, val string) (*Key, error) {
	if len(name) == 0 {
		return nil, errors.New("error creating new key: empty key name")
	}

	if s.f.BlockMode {
		s.f.lock.Lock()
		defer s.f.lock.Unlock()
	}

	if inSlice(name, s.keyList) {
		s.keys[name].value = val
		return s.keys[name], nil
	}

	s.keyList = append(s.keyList, name)
	s.keys[name] = &Key{s, "", name, val, false}
	s.keysHash[name] = val
	return s.keys[name], nil
}

// GetKey returns key in section by given name.
func (s *Section) GetKey(name string) (*Key, error) {
	// FIXME: change to section level lock?
	if s.f.BlockMode {
		s.f.lock.RLock()
	}
	key := s.keys[name]
	if s.f.BlockMode {
		s.f.lock.RUnlock()
	}

	if key == nil {
		// Check if it is a child-section.
		sname := s.name
		for {
			if i := strings.LastIndex(sname, "."); i > -1 {
				sname = sname[:i]
				sec, err := s.f.GetSection(sname)
				if err != nil {
					continue
				}
				return sec.GetKey(name)
			} else {
				break
			}
		}
		return nil, fmt.Errorf("error when getting key of section '%s': key '%s' not exists", s.name, name)
	}
	return key, nil
}

// Key assumes named Key exists in section and returns a zero-value when not.
func (s *Section) Key(name string) *Key {
	key, err := s.GetKey(name)
	if err != nil {
		// It's OK here because the only possible error is empty key name,
		// but if it's empty, this piece of code won't be executed.
		key, _ = s.NewKey(name, "")
		return key
	}
	return key
}

// Keys returns list of keys of section.
func (s *Section) Keys() []*Key {
	keys := make([]*Key, len(s.keyList))
	for i := range s.keyList {
		keys[i] = s.Key(s.keyList[i])
	}
	return keys
}

// KeyStrings returns list of key names of section.
func (s *Section) KeyStrings() []string {
	list := make([]string, len(s.keyList))
	copy(list, s.keyList)
	return list
}

// KeysHash returns keys hash consisting of names and values.
func (s *Section) KeysHash() map[string]string {
	if s.f.BlockMode {
		s.f.lock.RLock()
		defer s.f.lock.RUnlock()
	}

	hash := map[string]string{}
	for key, value := range s.keysHash {
		hash[key] = value
	}
	return hash
}

// DeleteKey deletes a key from section.
func (s *Section) DeleteKey(name string) {
	if s.f.BlockMode {
		s.f.lock.Lock()
		defer s.f.lock.Unlock()
	}

	for i, k := range s.keyList {
		if k == name {
			s.keyList = append(s.keyList[:i], s.keyList[i+1:]...)
			delete(s.keys, name)
			return
		}
	}
}

// ___________.__.__
// \_   _____/|__|  |   ____
//  |    __)  |  |  | _/ __ \
//  |     \   |  |  |_\  ___/
//  \___  /   |__|____/\___  >
//      \/                 \/

=======
>>>>>>> bb70c92f
// File represents a combination of a or more INI file(s) in memory.
type File struct {
	// Should make things safe, but sometimes doesn't matter.
	BlockMode bool
	// Make sure data is safe in multiple goroutines.
	lock sync.RWMutex

	// Allow combination of multiple data sources.
	dataSources []dataSource
	// Actual data is stored here.
	sections map[string]*Section

	// To keep data in order.
	sectionList []string

	// Whether the parser should ignore nonexistent files or return error.
	looseMode bool

	NameMapper
}

// newFile initializes File object with given data sources.
func newFile(dataSources []dataSource, looseMode bool) *File {
	return &File{
		BlockMode:   true,
		dataSources: dataSources,
		sections:    make(map[string]*Section),
		sectionList: make([]string, 0, 10),
		looseMode:   looseMode,
	}
}

func parseDataSource(source interface{}) (dataSource, error) {
	switch s := source.(type) {
	case string:
		return sourceFile{s}, nil
	case []byte:
		return &sourceData{s}, nil
	default:
		return nil, fmt.Errorf("error parsing data source: unknown type '%s'", s)
	}
}

func loadSources(looseMode bool, source interface{}, others ...interface{}) (_ *File, err error) {
	sources := make([]dataSource, len(others)+1)
	sources[0], err = parseDataSource(source)
	if err != nil {
		return nil, err
	}
	for i := range others {
		sources[i+1], err = parseDataSource(others[i])
		if err != nil {
			return nil, err
		}
	}
<<<<<<< HEAD
	f := newFile(sources)
	return f, f.Reload()
=======
	f := newFile(sources, looseMode)
	if err = f.Reload(); err != nil {
		return nil, err
	}
	return f, nil
>>>>>>> bb70c92f
}

// Load loads and parses from INI data sources.
// Arguments can be mixed of file name with string type, or raw data in []byte.
// It will return error if list contains nonexistent files.
func Load(source interface{}, others ...interface{}) (*File, error) {
	return loadSources(false, source, others...)
}

// LooseLoad has exactly same functionality as Load function
// except it ignores nonexistent files instead of returning error.
func LooseLoad(source interface{}, others ...interface{}) (*File, error) {
	return loadSources(true, source, others...)
}

// Empty returns an empty file object.
func Empty() *File {
	// Ignore error here, we sure our data is good.
	f, _ := Load([]byte(""))
	return f
}

// NewSection creates a new section.
func (f *File) NewSection(name string) (*Section, error) {
	if len(name) == 0 {
		return nil, errors.New("error creating new section: empty section name")
	}

	if f.BlockMode {
		f.lock.Lock()
		defer f.lock.Unlock()
	}

	if inSlice(name, f.sectionList) {
		return f.sections[name], nil
	}

	f.sectionList = append(f.sectionList, name)
	f.sections[name] = newSection(f, name)
	return f.sections[name], nil
}

// NewSections creates a list of sections.
func (f *File) NewSections(names ...string) (err error) {
	for _, name := range names {
		if _, err = f.NewSection(name); err != nil {
			return err
		}
	}
	return nil
}

// GetSection returns section by given name.
func (f *File) GetSection(name string) (*Section, error) {
	if len(name) == 0 {
		name = DEFAULT_SECTION
	}

	if f.BlockMode {
		f.lock.RLock()
		defer f.lock.RUnlock()
	}

	sec := f.sections[name]
	if sec == nil {
		return nil, fmt.Errorf("section '%s' does not exist", name)
	}
	return sec, nil
}

// Section assumes named section exists and returns a zero-value when not.
func (f *File) Section(name string) *Section {
	sec, err := f.GetSection(name)
	if err != nil {
		// Note: It's OK here because the only possible error is empty section name,
		// but if it's empty, this piece of code won't be executed.
		sec, _ = f.NewSection(name)
		return sec
	}
	return sec
}

// Section returns list of Section.
func (f *File) Sections() []*Section {
	sections := make([]*Section, len(f.sectionList))
	for i := range f.sectionList {
		sections[i] = f.Section(f.sectionList[i])
	}
	return sections
}

// SectionStrings returns list of section names.
func (f *File) SectionStrings() []string {
	list := make([]string, len(f.sectionList))
	copy(list, f.sectionList)
	return list
}

// DeleteSection deletes a section.
func (f *File) DeleteSection(name string) {
	if f.BlockMode {
		f.lock.Lock()
		defer f.lock.Unlock()
	}

	if len(name) == 0 {
		name = DEFAULT_SECTION
	}

	for i, s := range f.sectionList {
		if s == name {
			f.sectionList = append(f.sectionList[:i], f.sectionList[i+1:]...)
			delete(f.sections, name)
			return
		}
	}
}

func cutComment(str string) string {
	i := strings.Index(str, "#")
	if i == -1 {
		return str
	}
	return str[:i]
}

func checkMultipleLines(buf *bufio.Reader, line, val, valQuote string) (string, error) {
	isEnd := false
	for {
		next, err := buf.ReadString('\n')
		if err != nil {
			if err != io.EOF {
				return "", err
			}
			isEnd = true
		}
		pos := strings.LastIndex(next, valQuote)
		if pos > -1 {
			val += next[:pos]
			break
		}
		val += next
		if isEnd {
			return "", fmt.Errorf("error parsing line: missing closing key quote from '%s' to '%s'", line, next)
		}
	}
	return val, nil
}

func checkContinuationLines(buf *bufio.Reader, val string) (string, bool, error) {
	isEnd := false
	for {
		valLen := len(val)
		if valLen == 0 || val[valLen-1] != '\\' {
			break
		}
		val = val[:valLen-1]

		next, err := buf.ReadString('\n')
		if err != nil {
			if err != io.EOF {
				return "", isEnd, err
			}
			isEnd = true
		}

		next = strings.TrimSpace(next)
		if len(next) == 0 {
			break
		}
		val += next
	}
	return val, isEnd, nil
}

// parse parses data through an io.Reader.
func (f *File) parse(reader io.Reader) error {
	buf := bufio.NewReader(reader)

	// Handle BOM-UTF8.
	// http://en.wikipedia.org/wiki/Byte_order_mark#Representations_of_byte_order_marks_by_encoding
	mask, err := buf.Peek(3)
	if err == nil && len(mask) >= 3 && mask[0] == 239 && mask[1] == 187 && mask[2] == 191 {
		buf.Read(mask)
	}

	count := 1
	comments := ""
	isEnd := false

	section, err := f.NewSection(DEFAULT_SECTION)
	if err != nil {
		return err
	}

	for {
		line, err := buf.ReadString('\n')
		line = strings.TrimSpace(line)
		length := len(line)

		// Check error and ignore io.EOF just for a moment.
		if err != nil {
			if err != io.EOF {
				return fmt.Errorf("error reading next line: %v", err)
			}
			// The last line of file could be an empty line.
			if length == 0 {
				break
			}
			isEnd = true
		}

		// Skip empty lines.
		if length == 0 {
			continue
		}

		switch {
		case line[0] == '#' || line[0] == ';': // Comments.
			if len(comments) == 0 {
				comments = line
			} else {
				comments += LineBreak + line
			}
			continue
		case line[0] == '[' && line[length-1] == ']': // New sction.
			section, err = f.NewSection(strings.TrimSpace(line[1 : length-1]))
			if err != nil {
				return err
			}

			if len(comments) > 0 {
				section.Comment = comments
				comments = ""
			}
			// Reset counter.
			count = 1
			continue
		}

		// Other possibilities.
		var (
			i        int
			keyQuote string
			kname    string
			valQuote string
			val      string
		)

		// Key name surrounded by quotes.
		if line[0] == '"' {
			if length > 6 && line[0:3] == `"""` {
				keyQuote = `"""`
			} else {
				keyQuote = `"`
			}
		} else if line[0] == '`' {
			keyQuote = "`"
		}
		if len(keyQuote) > 0 {
			qLen := len(keyQuote)
			pos := strings.Index(line[qLen:], keyQuote)
			if pos == -1 {
				return fmt.Errorf("error parsing line: missing closing key quote: %s", line)
			}
			pos = pos + qLen
			i = strings.IndexAny(line[pos:], "=:")
			if i < 0 {
				return fmt.Errorf("error parsing line: key-value delimiter not found: %s", line)
			} else if i == pos {
				return fmt.Errorf("error parsing line: key is empty: %s", line)
			}
			i = i + pos
			kname = line[qLen:pos] // Just keep spaces inside quotes.
		} else {
			i = strings.IndexAny(line, "=:")
			if i < 0 {
				return fmt.Errorf("error parsing line: key-value delimiter not found: %s", line)
			} else if i == 0 {
				return fmt.Errorf("error parsing line: key is empty: %s", line)
			}
			kname = strings.TrimSpace(line[0:i])
		}

		isAutoIncr := false
		// Auto increment.
		if kname == "-" {
			isAutoIncr = true
			kname = "#" + fmt.Sprint(count)
			count++
		}

		lineRight := strings.TrimSpace(line[i+1:])
		lineRightLength := len(lineRight)
		firstChar := ""
		if lineRightLength >= 2 {
			firstChar = lineRight[0:1]
		}
		if firstChar == "`" {
			valQuote = "`"
		} else if firstChar == `"` {
			if lineRightLength >= 3 && lineRight[0:3] == `"""` {
				valQuote = `"""`
			} else {
				valQuote = `"`
			}
		} else if firstChar == `'` {
			valQuote = `'`
		}

		if len(valQuote) > 0 {
			qLen := len(valQuote)
			pos := strings.LastIndex(lineRight[qLen:], valQuote)
			// For multiple-line value check.
			if pos == -1 {
				if valQuote == `"` || valQuote == `'` {
					return fmt.Errorf("error parsing line: single quote does not allow multiple-line value: %s", line)
				}

				val = lineRight[qLen:] + "\n"
				val, err = checkMultipleLines(buf, line, val, valQuote)
				if err != nil {
					return err
				}
			} else {
				val = lineRight[qLen : pos+qLen]
			}
		} else {
			val = strings.TrimSpace(cutComment(lineRight))
			val, isEnd, err = checkContinuationLines(buf, val)
			if err != nil {
				return err
			}
		}

		k, err := section.NewKey(kname, val)
		if err != nil {
			return err
		}
		k.isAutoIncr = isAutoIncr
		if len(comments) > 0 {
			k.Comment = comments
			comments = ""
		}

		if isEnd {
			break
		}
	}
	return nil
}

func (f *File) reload(s dataSource) error {
	r, err := s.ReadCloser()
	if err != nil {
		return err
	}
	defer r.Close()

	return f.parse(r)
}

// Reload reloads and parses all data sources.
func (f *File) Reload() (err error) {
	for _, s := range f.dataSources {
		if err = f.reload(s); err != nil {
			// In loose mode, we create an empty default section for nonexistent files.
			if os.IsNotExist(err) && f.looseMode {
				f.parse(bytes.NewBuffer(nil))
				continue
			}
			return err
		}
	}
	return nil
}

// Append appends one or more data sources and reloads automatically.
func (f *File) Append(source interface{}, others ...interface{}) error {
	ds, err := parseDataSource(source)
	if err != nil {
		return err
	}
	f.dataSources = append(f.dataSources, ds)
	for _, s := range others {
		ds, err = parseDataSource(s)
		if err != nil {
			return err
		}
		f.dataSources = append(f.dataSources, ds)
	}
	return f.Reload()
}

// WriteToIndent writes content into io.Writer with given indention.
// If PrettyFormat has been set to be true,
// it will align "=" sign with spaces under each section.
func (f *File) WriteToIndent(w io.Writer, indent string) (n int64, err error) {
	equalSign := "="
	if PrettyFormat {
		equalSign = " = "
	}

	// Use buffer to make sure target is safe until finish encoding.
	buf := bytes.NewBuffer(nil)
	for i, sname := range f.sectionList {
		sec := f.Section(sname)
		if len(sec.Comment) > 0 {
			if sec.Comment[0] != '#' && sec.Comment[0] != ';' {
				sec.Comment = "; " + sec.Comment
			}
			if _, err = buf.WriteString(sec.Comment + LineBreak); err != nil {
				return 0, err
			}
		}

		if i > 0 || DefaultHeader {
			if _, err = buf.WriteString("[" + sname + "]" + LineBreak); err != nil {
				return 0, err
			}
		} else {
			// Write nothing if default section is empty
			if len(sec.keyList) == 0 {
				continue
			}
		}

		// Count and generate alignment length and buffer spaces
		alignLength := 0
		if PrettyFormat {
			for i := 0; i < len(sec.keyList); i++ {
				if len(sec.keyList[i]) > alignLength {
					alignLength = len(sec.keyList[i])
				}
			}
		}
		alignSpaces := bytes.Repeat([]byte(" "), alignLength)

		for _, kname := range sec.keyList {
			key := sec.Key(kname)
			if len(key.Comment) > 0 {
				if len(indent) > 0 && sname != DEFAULT_SECTION {
					buf.WriteString(indent)
				}
				if key.Comment[0] != '#' && key.Comment[0] != ';' {
					key.Comment = "; " + key.Comment
				}
				if _, err = buf.WriteString(key.Comment + LineBreak); err != nil {
					return 0, err
				}
			}

			if len(indent) > 0 && sname != DEFAULT_SECTION {
				buf.WriteString(indent)
			}

			switch {
			case key.isAutoIncr:
				kname = "-"
			case strings.Contains(kname, "`") || strings.Contains(kname, `"`):
				kname = `"""` + kname + `"""`
			case strings.Contains(kname, `=`) || strings.Contains(kname, `:`):
				kname = "`" + kname + "`"
			}
			if _, err = buf.WriteString(kname); err != nil {
				return 0, err
			}

			// Write out alignment spaces before "=" sign
			if PrettyFormat {
				buf.Write(alignSpaces[:alignLength-len(kname)])
			}

			val := key.value
<<<<<<< HEAD
			// In case key value contains "\n", "`" or "\"".
			if strings.Contains(val, "\n") || strings.Contains(val, "`") || strings.Contains(val, `"`) ||
				strings.Contains(val, "#") {
=======
			// In case key value contains "\n", "`", "\"", "#" or ";"
			if strings.ContainsAny(val, "\n`") {
>>>>>>> bb70c92f
				val = `"""` + val + `"""`
			}
			if _, err = buf.WriteString(equalSign + val + LineBreak); err != nil {
				return 0, err
			}
		}

		// Put a line between sections
		if _, err = buf.WriteString(LineBreak); err != nil {
			return 0, err
		}
	}

	return buf.WriteTo(w)
}

// WriteTo writes file content into io.Writer.
func (f *File) WriteTo(w io.Writer) (int64, error) {
	return f.WriteToIndent(w, "")
}

// SaveToIndent writes content to file system with given value indention.
func (f *File) SaveToIndent(filename, indent string) error {
	// Note: Because we are truncating with os.Create,
	// 	so it's safer to save to a temporary file location and rename afte done.
	tmpPath := filename + "." + strconv.Itoa(time.Now().Nanosecond()) + ".tmp"
	defer os.Remove(tmpPath)

	fw, err := os.Create(tmpPath)
	if err != nil {
		return err
	}

	if _, err = f.WriteToIndent(fw, indent); err != nil {
		fw.Close()
		return err
	}
	fw.Close()

	// Remove old file and rename the new one.
	os.Remove(filename)
	return os.Rename(tmpPath, filename)
}

// SaveTo writes content to file system.
func (f *File) SaveTo(filename string) error {
	return f.SaveToIndent(filename, "")
}<|MERGE_RESOLUTION|>--- conflicted
+++ resolved
@@ -16,7 +16,6 @@
 package ini
 
 import (
-	"bufio"
 	"bytes"
 	"errors"
 	"fmt"
@@ -37,12 +36,7 @@
 
 	// Maximum allowed depth when recursively substituing variable names.
 	_DEPTH_VALUES = 99
-<<<<<<< HEAD
-
-	_VERSION = "1.6.0"
-=======
 	_VERSION      = "1.11.0"
->>>>>>> bb70c92f
 )
 
 // Version returns current package version literal.
@@ -117,592 +111,6 @@
 	return &bytesReadCloser{bytes.NewReader(s.data)}, nil
 }
 
-<<<<<<< HEAD
-//  ____  __.
-// |    |/ _|____ ___.__.
-// |      <_/ __ <   |  |
-// |    |  \  ___/\___  |
-// |____|__ \___  > ____|
-//         \/   \/\/
-
-// Key represents a key under a section.
-type Key struct {
-	s          *Section
-	Comment    string
-	name       string
-	value      string
-	isAutoIncr bool
-}
-
-// Name returns name of key.
-func (k *Key) Name() string {
-	return k.name
-}
-
-// Value returns raw value of key for performance purpose.
-func (k *Key) Value() string {
-	return k.value
-}
-
-// String returns string representation of value.
-func (k *Key) String() string {
-	val := k.value
-	if strings.Index(val, "%") == -1 {
-		return val
-	}
-
-	for i := 0; i < _DEPTH_VALUES; i++ {
-		vr := varPattern.FindString(val)
-		if len(vr) == 0 {
-			break
-		}
-
-		// Take off leading '%(' and trailing ')s'.
-		noption := strings.TrimLeft(vr, "%(")
-		noption = strings.TrimRight(noption, ")s")
-
-		// Search in the same section.
-		nk, err := k.s.GetKey(noption)
-		if err != nil {
-			// Search again in default section.
-			nk, _ = k.s.f.Section("").GetKey(noption)
-		}
-
-		// Substitute by new value and take off leading '%(' and trailing ')s'.
-		val = strings.Replace(val, vr, nk.value, -1)
-	}
-	return val
-}
-
-// Validate accepts a validate function which can
-// return modifed result as key value.
-func (k *Key) Validate(fn func(string) string) string {
-	return fn(k.String())
-}
-
-// parseBool returns the boolean value represented by the string.
-//
-// It accepts 1, t, T, TRUE, true, True, YES, yes, Yes, ON, on, On,
-// 0, f, F, FALSE, false, False, NO, no, No, OFF, off, Off.
-// Any other value returns an error.
-func parseBool(str string) (value bool, err error) {
-	switch str {
-	case "1", "t", "T", "true", "TRUE", "True", "YES", "yes", "Yes", "ON", "on", "On":
-		return true, nil
-	case "0", "f", "F", "false", "FALSE", "False", "NO", "no", "No", "OFF", "off", "Off":
-		return false, nil
-	}
-	return false, fmt.Errorf("parsing \"%s\": invalid syntax", str)
-}
-
-// Bool returns bool type value.
-func (k *Key) Bool() (bool, error) {
-	return parseBool(k.String())
-}
-
-// Float64 returns float64 type value.
-func (k *Key) Float64() (float64, error) {
-	return strconv.ParseFloat(k.String(), 64)
-}
-
-// Int returns int type value.
-func (k *Key) Int() (int, error) {
-	return strconv.Atoi(k.String())
-}
-
-// Int64 returns int64 type value.
-func (k *Key) Int64() (int64, error) {
-	return strconv.ParseInt(k.String(), 10, 64)
-}
-
-// Uint returns uint type valued.
-func (k *Key) Uint() (uint, error) {
-	u, e := strconv.ParseUint(k.String(), 10, 64)
-	return uint(u), e
-}
-
-// Uint64 returns uint64 type value.
-func (k *Key) Uint64() (uint64, error) {
-	return strconv.ParseUint(k.String(), 10, 64)
-}
-
-// Duration returns time.Duration type value.
-func (k *Key) Duration() (time.Duration, error) {
-	return time.ParseDuration(k.String())
-}
-
-// TimeFormat parses with given format and returns time.Time type value.
-func (k *Key) TimeFormat(format string) (time.Time, error) {
-	return time.Parse(format, k.String())
-}
-
-// Time parses with RFC3339 format and returns time.Time type value.
-func (k *Key) Time() (time.Time, error) {
-	return k.TimeFormat(time.RFC3339)
-}
-
-// MustString returns default value if key value is empty.
-func (k *Key) MustString(defaultVal string) string {
-	val := k.String()
-	if len(val) == 0 {
-		return defaultVal
-	}
-	return val
-}
-
-// MustBool always returns value without error,
-// it returns false if error occurs.
-func (k *Key) MustBool(defaultVal ...bool) bool {
-	val, err := k.Bool()
-	if len(defaultVal) > 0 && err != nil {
-		return defaultVal[0]
-	}
-	return val
-}
-
-// MustFloat64 always returns value without error,
-// it returns 0.0 if error occurs.
-func (k *Key) MustFloat64(defaultVal ...float64) float64 {
-	val, err := k.Float64()
-	if len(defaultVal) > 0 && err != nil {
-		return defaultVal[0]
-	}
-	return val
-}
-
-// MustInt always returns value without error,
-// it returns 0 if error occurs.
-func (k *Key) MustInt(defaultVal ...int) int {
-	val, err := k.Int()
-	if len(defaultVal) > 0 && err != nil {
-		return defaultVal[0]
-	}
-	return val
-}
-
-// MustInt64 always returns value without error,
-// it returns 0 if error occurs.
-func (k *Key) MustInt64(defaultVal ...int64) int64 {
-	val, err := k.Int64()
-	if len(defaultVal) > 0 && err != nil {
-		return defaultVal[0]
-	}
-	return val
-}
-
-// MustUint always returns value without error,
-// it returns 0 if error occurs.
-func (k *Key) MustUint(defaultVal ...uint) uint {
-	val, err := k.Uint()
-	if len(defaultVal) > 0 && err != nil {
-		return defaultVal[0]
-	}
-	return val
-}
-
-// MustUint64 always returns value without error,
-// it returns 0 if error occurs.
-func (k *Key) MustUint64(defaultVal ...uint64) uint64 {
-	val, err := k.Uint64()
-	if len(defaultVal) > 0 && err != nil {
-		return defaultVal[0]
-	}
-	return val
-}
-
-// MustDuration always returns value without error,
-// it returns zero value if error occurs.
-func (k *Key) MustDuration(defaultVal ...time.Duration) time.Duration {
-	val, err := k.Duration()
-	if len(defaultVal) > 0 && err != nil {
-		return defaultVal[0]
-	}
-	return val
-}
-
-// MustTimeFormat always parses with given format and returns value without error,
-// it returns zero value if error occurs.
-func (k *Key) MustTimeFormat(format string, defaultVal ...time.Time) time.Time {
-	val, err := k.TimeFormat(format)
-	if len(defaultVal) > 0 && err != nil {
-		return defaultVal[0]
-	}
-	return val
-}
-
-// MustTime always parses with RFC3339 format and returns value without error,
-// it returns zero value if error occurs.
-func (k *Key) MustTime(defaultVal ...time.Time) time.Time {
-	return k.MustTimeFormat(time.RFC3339, defaultVal...)
-}
-
-// In always returns value without error,
-// it returns default value if error occurs or doesn't fit into candidates.
-func (k *Key) In(defaultVal string, candidates []string) string {
-	val := k.String()
-	for _, cand := range candidates {
-		if val == cand {
-			return val
-		}
-	}
-	return defaultVal
-}
-
-// InFloat64 always returns value without error,
-// it returns default value if error occurs or doesn't fit into candidates.
-func (k *Key) InFloat64(defaultVal float64, candidates []float64) float64 {
-	val := k.MustFloat64()
-	for _, cand := range candidates {
-		if val == cand {
-			return val
-		}
-	}
-	return defaultVal
-}
-
-// InInt always returns value without error,
-// it returns default value if error occurs or doesn't fit into candidates.
-func (k *Key) InInt(defaultVal int, candidates []int) int {
-	val := k.MustInt()
-	for _, cand := range candidates {
-		if val == cand {
-			return val
-		}
-	}
-	return defaultVal
-}
-
-// InInt64 always returns value without error,
-// it returns default value if error occurs or doesn't fit into candidates.
-func (k *Key) InInt64(defaultVal int64, candidates []int64) int64 {
-	val := k.MustInt64()
-	for _, cand := range candidates {
-		if val == cand {
-			return val
-		}
-	}
-	return defaultVal
-}
-
-// InUint always returns value without error,
-// it returns default value if error occurs or doesn't fit into candidates.
-func (k *Key) InUint(defaultVal uint, candidates []uint) uint {
-	val := k.MustUint()
-	for _, cand := range candidates {
-		if val == cand {
-			return val
-		}
-	}
-	return defaultVal
-}
-
-// InUint64 always returns value without error,
-// it returns default value if error occurs or doesn't fit into candidates.
-func (k *Key) InUint64(defaultVal uint64, candidates []uint64) uint64 {
-	val := k.MustUint64()
-	for _, cand := range candidates {
-		if val == cand {
-			return val
-		}
-	}
-	return defaultVal
-}
-
-// InTimeFormat always parses with given format and returns value without error,
-// it returns default value if error occurs or doesn't fit into candidates.
-func (k *Key) InTimeFormat(format string, defaultVal time.Time, candidates []time.Time) time.Time {
-	val := k.MustTimeFormat(format)
-	for _, cand := range candidates {
-		if val == cand {
-			return val
-		}
-	}
-	return defaultVal
-}
-
-// InTime always parses with RFC3339 format and returns value without error,
-// it returns default value if error occurs or doesn't fit into candidates.
-func (k *Key) InTime(defaultVal time.Time, candidates []time.Time) time.Time {
-	return k.InTimeFormat(time.RFC3339, defaultVal, candidates)
-}
-
-// RangeFloat64 checks if value is in given range inclusively,
-// and returns default value if it's not.
-func (k *Key) RangeFloat64(defaultVal, min, max float64) float64 {
-	val := k.MustFloat64()
-	if val < min || val > max {
-		return defaultVal
-	}
-	return val
-}
-
-// RangeInt checks if value is in given range inclusively,
-// and returns default value if it's not.
-func (k *Key) RangeInt(defaultVal, min, max int) int {
-	val := k.MustInt()
-	if val < min || val > max {
-		return defaultVal
-	}
-	return val
-}
-
-// RangeInt64 checks if value is in given range inclusively,
-// and returns default value if it's not.
-func (k *Key) RangeInt64(defaultVal, min, max int64) int64 {
-	val := k.MustInt64()
-	if val < min || val > max {
-		return defaultVal
-	}
-	return val
-}
-
-// RangeTimeFormat checks if value with given format is in given range inclusively,
-// and returns default value if it's not.
-func (k *Key) RangeTimeFormat(format string, defaultVal, min, max time.Time) time.Time {
-	val := k.MustTimeFormat(format)
-	if val.Unix() < min.Unix() || val.Unix() > max.Unix() {
-		return defaultVal
-	}
-	return val
-}
-
-// RangeTime checks if value with RFC3339 format is in given range inclusively,
-// and returns default value if it's not.
-func (k *Key) RangeTime(defaultVal, min, max time.Time) time.Time {
-	return k.RangeTimeFormat(time.RFC3339, defaultVal, min, max)
-}
-
-// Strings returns list of string devide by given delimiter.
-func (k *Key) Strings(delim string) []string {
-	str := k.String()
-	if len(str) == 0 {
-		return []string{}
-	}
-
-	vals := strings.Split(str, delim)
-	for i := range vals {
-		vals[i] = strings.TrimSpace(vals[i])
-	}
-	return vals
-}
-
-// Float64s returns list of float64 devide by given delimiter.
-func (k *Key) Float64s(delim string) []float64 {
-	strs := k.Strings(delim)
-	vals := make([]float64, len(strs))
-	for i := range strs {
-		vals[i], _ = strconv.ParseFloat(strs[i], 64)
-	}
-	return vals
-}
-
-// Ints returns list of int devide by given delimiter.
-func (k *Key) Ints(delim string) []int {
-	strs := k.Strings(delim)
-	vals := make([]int, len(strs))
-	for i := range strs {
-		vals[i], _ = strconv.Atoi(strs[i])
-	}
-	return vals
-}
-
-// Int64s returns list of int64 devide by given delimiter.
-func (k *Key) Int64s(delim string) []int64 {
-	strs := k.Strings(delim)
-	vals := make([]int64, len(strs))
-	for i := range strs {
-		vals[i], _ = strconv.ParseInt(strs[i], 10, 64)
-	}
-	return vals
-}
-
-// Uints returns list of uint devide by given delimiter.
-func (k *Key) Uints(delim string) []uint {
-	strs := k.Strings(delim)
-	vals := make([]uint, len(strs))
-	for i := range strs {
-		u, _ := strconv.ParseUint(strs[i], 10, 64)
-		vals[i] = uint(u)
-	}
-	return vals
-}
-
-// Uint64s returns list of uint64 devide by given delimiter.
-func (k *Key) Uint64s(delim string) []uint64 {
-	strs := k.Strings(delim)
-	vals := make([]uint64, len(strs))
-	for i := range strs {
-		vals[i], _ = strconv.ParseUint(strs[i], 10, 64)
-	}
-	return vals
-}
-
-// TimesFormat parses with given format and returns list of time.Time devide by given delimiter.
-func (k *Key) TimesFormat(format, delim string) []time.Time {
-	strs := k.Strings(delim)
-	vals := make([]time.Time, len(strs))
-	for i := range strs {
-		vals[i], _ = time.Parse(format, strs[i])
-	}
-	return vals
-}
-
-// Times parses with RFC3339 format and returns list of time.Time devide by given delimiter.
-func (k *Key) Times(delim string) []time.Time {
-	return k.TimesFormat(time.RFC3339, delim)
-}
-
-// SetValue changes key value.
-func (k *Key) SetValue(v string) {
-	k.value = v
-}
-
-//   _________              __  .__
-//  /   _____/ ____   _____/  |_|__| ____   ____
-//  \_____  \_/ __ \_/ ___\   __\  |/  _ \ /    \
-//  /        \  ___/\  \___|  | |  (  <_> )   |  \
-// /_______  /\___  >\___  >__| |__|\____/|___|  /
-//         \/     \/     \/                    \/
-
-// Section represents a config section.
-type Section struct {
-	f        *File
-	Comment  string
-	name     string
-	keys     map[string]*Key
-	keyList  []string
-	keysHash map[string]string
-}
-
-func newSection(f *File, name string) *Section {
-	return &Section{f, "", name, make(map[string]*Key), make([]string, 0, 10), make(map[string]string)}
-}
-
-// Name returns name of Section.
-func (s *Section) Name() string {
-	return s.name
-}
-
-// NewKey creates a new key to given section.
-func (s *Section) NewKey(name, val string) (*Key, error) {
-	if len(name) == 0 {
-		return nil, errors.New("error creating new key: empty key name")
-	}
-
-	if s.f.BlockMode {
-		s.f.lock.Lock()
-		defer s.f.lock.Unlock()
-	}
-
-	if inSlice(name, s.keyList) {
-		s.keys[name].value = val
-		return s.keys[name], nil
-	}
-
-	s.keyList = append(s.keyList, name)
-	s.keys[name] = &Key{s, "", name, val, false}
-	s.keysHash[name] = val
-	return s.keys[name], nil
-}
-
-// GetKey returns key in section by given name.
-func (s *Section) GetKey(name string) (*Key, error) {
-	// FIXME: change to section level lock?
-	if s.f.BlockMode {
-		s.f.lock.RLock()
-	}
-	key := s.keys[name]
-	if s.f.BlockMode {
-		s.f.lock.RUnlock()
-	}
-
-	if key == nil {
-		// Check if it is a child-section.
-		sname := s.name
-		for {
-			if i := strings.LastIndex(sname, "."); i > -1 {
-				sname = sname[:i]
-				sec, err := s.f.GetSection(sname)
-				if err != nil {
-					continue
-				}
-				return sec.GetKey(name)
-			} else {
-				break
-			}
-		}
-		return nil, fmt.Errorf("error when getting key of section '%s': key '%s' not exists", s.name, name)
-	}
-	return key, nil
-}
-
-// Key assumes named Key exists in section and returns a zero-value when not.
-func (s *Section) Key(name string) *Key {
-	key, err := s.GetKey(name)
-	if err != nil {
-		// It's OK here because the only possible error is empty key name,
-		// but if it's empty, this piece of code won't be executed.
-		key, _ = s.NewKey(name, "")
-		return key
-	}
-	return key
-}
-
-// Keys returns list of keys of section.
-func (s *Section) Keys() []*Key {
-	keys := make([]*Key, len(s.keyList))
-	for i := range s.keyList {
-		keys[i] = s.Key(s.keyList[i])
-	}
-	return keys
-}
-
-// KeyStrings returns list of key names of section.
-func (s *Section) KeyStrings() []string {
-	list := make([]string, len(s.keyList))
-	copy(list, s.keyList)
-	return list
-}
-
-// KeysHash returns keys hash consisting of names and values.
-func (s *Section) KeysHash() map[string]string {
-	if s.f.BlockMode {
-		s.f.lock.RLock()
-		defer s.f.lock.RUnlock()
-	}
-
-	hash := map[string]string{}
-	for key, value := range s.keysHash {
-		hash[key] = value
-	}
-	return hash
-}
-
-// DeleteKey deletes a key from section.
-func (s *Section) DeleteKey(name string) {
-	if s.f.BlockMode {
-		s.f.lock.Lock()
-		defer s.f.lock.Unlock()
-	}
-
-	for i, k := range s.keyList {
-		if k == name {
-			s.keyList = append(s.keyList[:i], s.keyList[i+1:]...)
-			delete(s.keys, name)
-			return
-		}
-	}
-}
-
-// ___________.__.__
-// \_   _____/|__|  |   ____
-//  |    __)  |  |  | _/ __ \
-//  |     \   |  |  |_\  ___/
-//  \___  /   |__|____/\___  >
-//      \/                 \/
-
-=======
->>>>>>> bb70c92f
 // File represents a combination of a or more INI file(s) in memory.
 type File struct {
 	// Should make things safe, but sometimes doesn't matter.
@@ -758,16 +166,11 @@
 			return nil, err
 		}
 	}
-<<<<<<< HEAD
-	f := newFile(sources)
-	return f, f.Reload()
-=======
 	f := newFile(sources, looseMode)
 	if err = f.Reload(); err != nil {
 		return nil, err
 	}
 	return f, nil
->>>>>>> bb70c92f
 }
 
 // Load loads and parses from INI data sources.
@@ -884,240 +287,6 @@
 			return
 		}
 	}
-}
-
-func cutComment(str string) string {
-	i := strings.Index(str, "#")
-	if i == -1 {
-		return str
-	}
-	return str[:i]
-}
-
-func checkMultipleLines(buf *bufio.Reader, line, val, valQuote string) (string, error) {
-	isEnd := false
-	for {
-		next, err := buf.ReadString('\n')
-		if err != nil {
-			if err != io.EOF {
-				return "", err
-			}
-			isEnd = true
-		}
-		pos := strings.LastIndex(next, valQuote)
-		if pos > -1 {
-			val += next[:pos]
-			break
-		}
-		val += next
-		if isEnd {
-			return "", fmt.Errorf("error parsing line: missing closing key quote from '%s' to '%s'", line, next)
-		}
-	}
-	return val, nil
-}
-
-func checkContinuationLines(buf *bufio.Reader, val string) (string, bool, error) {
-	isEnd := false
-	for {
-		valLen := len(val)
-		if valLen == 0 || val[valLen-1] != '\\' {
-			break
-		}
-		val = val[:valLen-1]
-
-		next, err := buf.ReadString('\n')
-		if err != nil {
-			if err != io.EOF {
-				return "", isEnd, err
-			}
-			isEnd = true
-		}
-
-		next = strings.TrimSpace(next)
-		if len(next) == 0 {
-			break
-		}
-		val += next
-	}
-	return val, isEnd, nil
-}
-
-// parse parses data through an io.Reader.
-func (f *File) parse(reader io.Reader) error {
-	buf := bufio.NewReader(reader)
-
-	// Handle BOM-UTF8.
-	// http://en.wikipedia.org/wiki/Byte_order_mark#Representations_of_byte_order_marks_by_encoding
-	mask, err := buf.Peek(3)
-	if err == nil && len(mask) >= 3 && mask[0] == 239 && mask[1] == 187 && mask[2] == 191 {
-		buf.Read(mask)
-	}
-
-	count := 1
-	comments := ""
-	isEnd := false
-
-	section, err := f.NewSection(DEFAULT_SECTION)
-	if err != nil {
-		return err
-	}
-
-	for {
-		line, err := buf.ReadString('\n')
-		line = strings.TrimSpace(line)
-		length := len(line)
-
-		// Check error and ignore io.EOF just for a moment.
-		if err != nil {
-			if err != io.EOF {
-				return fmt.Errorf("error reading next line: %v", err)
-			}
-			// The last line of file could be an empty line.
-			if length == 0 {
-				break
-			}
-			isEnd = true
-		}
-
-		// Skip empty lines.
-		if length == 0 {
-			continue
-		}
-
-		switch {
-		case line[0] == '#' || line[0] == ';': // Comments.
-			if len(comments) == 0 {
-				comments = line
-			} else {
-				comments += LineBreak + line
-			}
-			continue
-		case line[0] == '[' && line[length-1] == ']': // New sction.
-			section, err = f.NewSection(strings.TrimSpace(line[1 : length-1]))
-			if err != nil {
-				return err
-			}
-
-			if len(comments) > 0 {
-				section.Comment = comments
-				comments = ""
-			}
-			// Reset counter.
-			count = 1
-			continue
-		}
-
-		// Other possibilities.
-		var (
-			i        int
-			keyQuote string
-			kname    string
-			valQuote string
-			val      string
-		)
-
-		// Key name surrounded by quotes.
-		if line[0] == '"' {
-			if length > 6 && line[0:3] == `"""` {
-				keyQuote = `"""`
-			} else {
-				keyQuote = `"`
-			}
-		} else if line[0] == '`' {
-			keyQuote = "`"
-		}
-		if len(keyQuote) > 0 {
-			qLen := len(keyQuote)
-			pos := strings.Index(line[qLen:], keyQuote)
-			if pos == -1 {
-				return fmt.Errorf("error parsing line: missing closing key quote: %s", line)
-			}
-			pos = pos + qLen
-			i = strings.IndexAny(line[pos:], "=:")
-			if i < 0 {
-				return fmt.Errorf("error parsing line: key-value delimiter not found: %s", line)
-			} else if i == pos {
-				return fmt.Errorf("error parsing line: key is empty: %s", line)
-			}
-			i = i + pos
-			kname = line[qLen:pos] // Just keep spaces inside quotes.
-		} else {
-			i = strings.IndexAny(line, "=:")
-			if i < 0 {
-				return fmt.Errorf("error parsing line: key-value delimiter not found: %s", line)
-			} else if i == 0 {
-				return fmt.Errorf("error parsing line: key is empty: %s", line)
-			}
-			kname = strings.TrimSpace(line[0:i])
-		}
-
-		isAutoIncr := false
-		// Auto increment.
-		if kname == "-" {
-			isAutoIncr = true
-			kname = "#" + fmt.Sprint(count)
-			count++
-		}
-
-		lineRight := strings.TrimSpace(line[i+1:])
-		lineRightLength := len(lineRight)
-		firstChar := ""
-		if lineRightLength >= 2 {
-			firstChar = lineRight[0:1]
-		}
-		if firstChar == "`" {
-			valQuote = "`"
-		} else if firstChar == `"` {
-			if lineRightLength >= 3 && lineRight[0:3] == `"""` {
-				valQuote = `"""`
-			} else {
-				valQuote = `"`
-			}
-		} else if firstChar == `'` {
-			valQuote = `'`
-		}
-
-		if len(valQuote) > 0 {
-			qLen := len(valQuote)
-			pos := strings.LastIndex(lineRight[qLen:], valQuote)
-			// For multiple-line value check.
-			if pos == -1 {
-				if valQuote == `"` || valQuote == `'` {
-					return fmt.Errorf("error parsing line: single quote does not allow multiple-line value: %s", line)
-				}
-
-				val = lineRight[qLen:] + "\n"
-				val, err = checkMultipleLines(buf, line, val, valQuote)
-				if err != nil {
-					return err
-				}
-			} else {
-				val = lineRight[qLen : pos+qLen]
-			}
-		} else {
-			val = strings.TrimSpace(cutComment(lineRight))
-			val, isEnd, err = checkContinuationLines(buf, val)
-			if err != nil {
-				return err
-			}
-		}
-
-		k, err := section.NewKey(kname, val)
-		if err != nil {
-			return err
-		}
-		k.isAutoIncr = isAutoIncr
-		if len(comments) > 0 {
-			k.Comment = comments
-			comments = ""
-		}
-
-		if isEnd {
-			break
-		}
-	}
-	return nil
 }
 
 func (f *File) reload(s dataSource) error {
@@ -1227,10 +396,10 @@
 			switch {
 			case key.isAutoIncr:
 				kname = "-"
-			case strings.Contains(kname, "`") || strings.Contains(kname, `"`):
+			case strings.ContainsAny(kname, "\"=:"):
+				kname = "`" + kname + "`"
+			case strings.Contains(kname, "`"):
 				kname = `"""` + kname + `"""`
-			case strings.Contains(kname, `=`) || strings.Contains(kname, `:`):
-				kname = "`" + kname + "`"
 			}
 			if _, err = buf.WriteString(kname); err != nil {
 				return 0, err
@@ -1242,15 +411,11 @@
 			}
 
 			val := key.value
-<<<<<<< HEAD
-			// In case key value contains "\n", "`" or "\"".
-			if strings.Contains(val, "\n") || strings.Contains(val, "`") || strings.Contains(val, `"`) ||
-				strings.Contains(val, "#") {
-=======
 			// In case key value contains "\n", "`", "\"", "#" or ";"
 			if strings.ContainsAny(val, "\n`") {
->>>>>>> bb70c92f
 				val = `"""` + val + `"""`
+			} else if strings.ContainsAny(val, "#;") {
+				val = "`" + val + "`"
 			}
 			if _, err = buf.WriteString(equalSign + val + LineBreak); err != nil {
 				return 0, err
