// Copyright 2016 The Go Authors. All rights reserved.
// Use of this source code is governed by a BSD-style
// license that can be found in the LICENSE file.

// +build go1.7

// Package ctxhttp provides helper functions for performing context-aware HTTP requests.
package ctxhttp // import "golang.org/x/net/context/ctxhttp"

import (
	"io"
	"net/http"
	"net/url"
	"strings"

	"golang.org/x/net/context"
)

// Do sends an HTTP request with the provided http.Client and returns
// an HTTP response.
//
// If the client is nil, http.DefaultClient is used.
//
// The provided ctx must be non-nil. If it is canceled or times out,
// ctx.Err() will be returned.
func Do(ctx context.Context, client *http.Client, req *http.Request) (*http.Response, error) {
	if client == nil {
		client = http.DefaultClient
	}
<<<<<<< HEAD
	return client.Do(req.WithContext(ctx))
=======
	resp, err := client.Do(req.WithContext(ctx))
	// If we got an error, and the context has been canceled,
	// the context's error is probably more useful.
	if err != nil {
		select {
		case <-ctx.Done():
			err = ctx.Err()
		default:
		}
	}
	return resp, err
>>>>>>> 1db2e2e0
}

// Get issues a GET request via the Do function.
func Get(ctx context.Context, client *http.Client, url string) (*http.Response, error) {
	req, err := http.NewRequest("GET", url, nil)
	if err != nil {
		return nil, err
	}
	return Do(ctx, client, req)
}

// Head issues a HEAD request via the Do function.
func Head(ctx context.Context, client *http.Client, url string) (*http.Response, error) {
	req, err := http.NewRequest("HEAD", url, nil)
	if err != nil {
		return nil, err
	}
	return Do(ctx, client, req)
}

// Post issues a POST request via the Do function.
func Post(ctx context.Context, client *http.Client, url string, bodyType string, body io.Reader) (*http.Response, error) {
	req, err := http.NewRequest("POST", url, body)
	if err != nil {
		return nil, err
	}
	req.Header.Set("Content-Type", bodyType)
	return Do(ctx, client, req)
}

// PostForm issues a POST request via the Do function.
func PostForm(ctx context.Context, client *http.Client, url string, data url.Values) (*http.Response, error) {
	return Post(ctx, client, url, "application/x-www-form-urlencoded", strings.NewReader(data.Encode()))
}<|MERGE_RESOLUTION|>--- conflicted
+++ resolved
@@ -27,9 +27,6 @@
 	if client == nil {
 		client = http.DefaultClient
 	}
-<<<<<<< HEAD
-	return client.Do(req.WithContext(ctx))
-=======
 	resp, err := client.Do(req.WithContext(ctx))
 	// If we got an error, and the context has been canceled,
 	// the context's error is probably more useful.
@@ -41,7 +38,6 @@
 		}
 	}
 	return resp, err
->>>>>>> 1db2e2e0
 }
 
 // Get issues a GET request via the Do function.
