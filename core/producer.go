// Copyright 2015-2016 trivago GmbH
//
// Licensed under the Apache License, Version 2.0 (the "License");
// you may not use this file except in compliance with the License.
// You may obtain a copy of the License at
//
//     http://www.apache.org/licenses/LICENSE-2.0
//
// Unless required by applicable law or agreed to in writing, software
// distributed under the License is distributed on an "AS IS" BASIS,
// WITHOUT WARRANTIES OR CONDITIONS OF ANY KIND, either express or implied.
// See the License for the specific language governing permissions and
// limitations under the License.

package core

import (
	"github.com/trivago/tgo/tlog"
	"github.com/trivago/tgo/tsync"
	"sync"
	"time"
)

// Producer is an interface for plugins that pass messages to other services,
// files or storages.
type Producer interface {
	PluginWithState
	MessageSource

	// Enqueue sends a message to the producer. The producer may reject
	// the message or drop it after a given timeout. Enqueue can block.
	Enqueue(msg Message, timeout *time.Duration)

	// Produce should implement a main loop that passes messages from the
	// message channel to some other service like the console.
	// This can be part of this function or a separate go routine.
	// Produce is always called as a go routine.
	Produce(workers *sync.WaitGroup)

	// Streams returns the streams this producer is listening to.
	Streams() []MessageStreamID

	// Control returns write access to this producer's control channel.
	// See ProducerControl* constants.
	Control() chan<- PluginControl

	// DropStream returns the id of the stream to drop messages to.
	GetDropStreamID() MessageStreamID

	// AddDependency is called whenever a producer is registered that sends
	// messages to this producer. Dependencies are used to resolve shutdown
	// conflicts.
	AddDependency(Producer)

	// DependsOn returns true if this plugin has a direct or indirect dependency
	// on the given producer
	DependsOn(Producer) bool
}

// ProducerBase plugin base type
// This type defines a common baseclass for producers. All producers should
// derive from this class, but not necessarily need to.
// Configuration example:
//
//  - "producer.Foobar":
//    Enable: true
//    ID: ""
//    Channel: 8192
//    ChannelTimeoutMs: 0
//    ShutdownTimeoutMs: 3000
//    Formatter: "format.Forward"
//    Filter: "filter.All"
//    DropToStream: "_DROPPED_"
//    Fuse: ""
//    FuseTimeoutSec: 5
//    Stream:
//      - "foo"
//      - "bar"
//
// Enable switches the consumer on or off. By default this value is set to true.
//
// ID allows this producer to be found by other plugins by name. By default this
// is set to "" which does not register this producer.
//
// Channel sets the size of the channel used to communicate messages. By default
// this value is set to 8192.
//
// ChannelTimeoutMs sets a timeout in milliseconds for messages to wait if this
// producer's queue is full.
// A timeout of -1 or lower will drop the message without notice.
// A timeout of 0 will block until the queue is free. This is the default.
// A timeout of 1 or higher will wait x milliseconds for the queues to become
// available again. If this does not happen, the message will be send to the
// retry channel.
//
// ShutdownTimeoutMs sets a timeout in milliseconds that will be used to detect
// a blocking producer during shutdown. By default this is set to 3 seconds.
// If processing a message takes longer to process than this duration, messages
// will be dropped during shutdown.
//
// Stream contains either a single string or a list of strings defining the
// message channels this producer will consume. By default this is set to "*"
// which means "listen to all streams but the internal".
//
// DropToStream defines the stream used for messages that are dropped after
// a timeout (see ChannelTimeoutMs). By default this is _DROPPED_.
//
// Formatter sets a formatter to use. Each formatter has its own set of options
// which can be set here, too. By default this is set to format.Forward.
// Each producer decides if and when to use a Formatter.
//
// Filter sets a filter that is applied before formatting, i.e. before a message
// is send to the message queue. If a producer requires filtering after
// formatting it has to define a separate filter as the producer decides if
// and where to format.
//
// Fuse defines the name of a fuse to burn if e.g. the producer encounteres a
// lost connection. Each producer defines its own fuse breaking logic if
// necessary / applyable. Disable fuse behavior for a producer by setting an
// empty  name or a FuseTimeoutSec <= 0. By default this is set to "".
//
// FuseTimeoutSec defines the interval in seconds used to check if the fuse can
// be recovered. Note that automatic fuse recovery logic depends on each
// producer's implementation. By default this setting is set to 10.
type ProducerBase struct {
	messages         MessageBuffer
	control          chan PluginControl
	streams          []MessageStreamID
	dropStreamID     MessageStreamID
	dependencies     []Producer
	runState         *PluginRunState
	timeout          time.Duration
	shutdownTimeout  time.Duration
	fuseTimeout      time.Duration
	fuseControlGuard *sync.Mutex
	fuseControl      *time.Timer
	fuseName         string
	formatters       []Formatter
	filters          []Filter
	onRoll           func()
	onStop           func()
	onCheckFuse      func() bool
	Log              tlog.LogScope
}

// Configure initializes the standard producer config values.
func (prod *ProducerBase) Configure(conf PluginConfigReader) error {
	prod.Log = conf.GetLogScope()
	prod.runState = NewPluginRunState()

	formatPlugins := conf.GetPluginArray("Formatters", []Plugin{})

	for _, plugin := range formatPlugins {
		formatter, isFormatter := plugin.(Formatter)
		if !isFormatter {
			conf.Errors.Pushf("Plugin is not a valid formatter")
		} else {
			formatter.SetLogScope(prod.Log)
			prod.formatters = append(prod.formatters, formatter)
		}
	}

	filterPlugins := conf.GetPluginArray("Filters", []Plugin{})

	for _, plugin := range filterPlugins {
		filter, isFilter := plugin.(Filter)
		if !isFilter {
			conf.Errors.Pushf("Plugin is not a valid filter")
		} else {
			filter.SetLogScope(prod.Log)
			prod.filters = append(prod.filters, filter)
		}
	}

	prod.control = make(chan PluginControl, 1)
	prod.streams = conf.GetStreamArray("Streams", []MessageStreamID{WildcardStreamID})
	prod.messages = NewMessageBuffer(conf.GetInt("Channel", 8192))
	prod.timeout = time.Duration(conf.GetInt("ChannelTimeoutMs", 0)) * time.Millisecond
	prod.shutdownTimeout = time.Duration(conf.GetInt("ShutdownTimeoutMs", 3000)) * time.Millisecond
	prod.fuseTimeout = time.Duration(conf.GetInt("FuseTimeoutSec", 10)) * time.Second
	prod.fuseName = conf.GetString("Fuse", "")
	prod.dropStreamID = StreamRegistry.GetStreamID(conf.GetString("DropToStream", DroppedStream))
	prod.fuseControlGuard = new(sync.Mutex)

	prod.onRoll = nil
	prod.onStop = nil

<<<<<<< HEAD
	return conf.Errors.OrNil()
=======
	for i, stream := range conf.Stream {
		prod.streams[i] = StreamRegistry.GetStreamID(stream)
	}

	return nil
>>>>>>> bb70c92f
}

// setState sets the runstate of this plugin
func (prod *ProducerBase) setState(state PluginState) {
	if state == prod.GetState() {
		return // ### return, no change ###
	}

	prod.runState.SetState(state)
}

// GetFuse returns the fuse bound to this producer or nil if no fuse name has
// been set.
func (prod *ProducerBase) GetFuse() *tsync.Fuse {
	if prod.fuseName == "" || prod.fuseTimeout <= 0 {
		return nil
	}
	return StreamRegistry.GetFuse(prod.fuseName)
}

// GetState returns the state this plugin is currently in
func (prod *ProducerBase) GetState() PluginState {
	return prod.runState.GetState()
}

// IsBlocked returns true if GetState() returns waiting
func (prod *ProducerBase) IsBlocked() bool {
	return prod.GetState() == PluginStateWaiting
}

// IsActive returns true if GetState() returns active or waiting
func (prod *ProducerBase) IsActive() bool {
	return prod.GetState() <= PluginStateActive
}

// IsStopping returns true if GetState() returns stopping
func (prod *ProducerBase) IsStopping() bool {
	return prod.GetState() == PluginStateStopping
}

// IsActiveOrStopping is a shortcut for prod.IsActive() || prod.IsStopping()
func (prod *ProducerBase) IsActiveOrStopping() bool {
	return prod.IsActive() || prod.IsStopping()
}

// SetRollCallback sets the function to be called upon PluginControlRoll
func (prod *ProducerBase) SetRollCallback(onRoll func()) {
	prod.onRoll = onRoll
}

// SetStopCallback sets the function to be called upon PluginControlStop
func (prod *ProducerBase) SetStopCallback(onStop func()) {
	prod.onStop = onStop
}

// SetCheckFuseCallback sets the function to be called upon PluginControlCheckFuse.
// The callback has to return true to trigger a fuse reactivation.
// If nil is passed as a callback PluginControlCheckFuse will reactivate the
// fuse immediately.
func (prod *ProducerBase) SetCheckFuseCallback(onCheckFuse func() bool) {
	prod.onCheckFuse = onCheckFuse
}

// SetWorkerWaitGroup forwards to Plugin.SetWorkerWaitGroup for this consumer's
// internal plugin state. This method is also called by AddMainWorker.
func (prod *ProducerBase) SetWorkerWaitGroup(workers *sync.WaitGroup) {
	prod.runState.SetWorkerWaitGroup(workers)
}

// AddMainWorker adds the first worker to the waitgroup
func (prod *ProducerBase) AddMainWorker(workers *sync.WaitGroup) {
	prod.runState.SetWorkerWaitGroup(workers)
	prod.AddWorker()
}

// AddWorker adds an additional worker to the waitgroup. Assumes that either
// MarkAsActive or SetWaitGroup has been called beforehand.
func (prod *ProducerBase) AddWorker() {
	prod.runState.AddWorker()
}

// WorkerDone removes an additional worker to the waitgroup.
func (prod *ProducerBase) WorkerDone() {
	prod.runState.WorkerDone()
}

// AddDependency is called whenever a producer is registered that sends
// messages to this producer. Dependencies are used to resolve shutdown
// conflicts.
func (prod *ProducerBase) AddDependency(dep Producer) {
	for _, storedDep := range prod.dependencies {
		if storedDep == dep {
			return // ### return, duplicate ###
		}
	}
	prod.dependencies = append(prod.dependencies, dep)
}

// DependsOn returns true if this plugin has a direct or indirect dependency
// on the given producer
func (prod *ProducerBase) DependsOn(dep Producer) bool {
	for _, storedDep := range prod.dependencies {
		if storedDep == dep {
			return true // ### return, depends ###
		}
		if storedDep.DependsOn(dep) {
			return true // ### return, nested dependency ###
		}
	}
	return false
}

// GetTimeout returns the duration this producer will block before a message
// is dropped. A value of -1 will cause the message to drop. A value of 0
// will cause the producer to always block.
func (prod *ProducerBase) GetTimeout() time.Duration {
	return prod.timeout
}

// GetShutdownTimeout returns the duration this producer will wait during close
// before messages get dropped.
func (prod *ProducerBase) GetShutdownTimeout() time.Duration {
	return prod.shutdownTimeout
}

// Format calls all formatters in their order of definition
func (prod *ProducerBase) Format(msg Message) ([]byte, MessageStreamID) {
	for _, formatter := range prod.formatters {
		msg.Data, msg.StreamID = formatter.Format(msg)
	}
	return msg.Data, msg.StreamID
}

// AppendFormatter adds a given formatter to the end of the list of formatters
func (prod *ProducerBase) AppendFormatter(format Formatter) {
	prod.formatters = append(prod.formatters, format)
}

// PrependFormatter adds a given formatter to the start of the list of formatters
func (prod *ProducerBase) PrependFormatter(format Formatter) {
	prod.formatters = append([]Formatter{format}, prod.formatters...)
}

// Accepts calls the filters Accepts function
func (prod *ProducerBase) Accepts(msg Message) bool {
	for _, filter := range prod.filters {
		if !filter.Accepts(msg) {
			filter.Drop(msg)
			return false // ### return, false if one filter failed ###
		}
	}
	return true
}

// AppendFilter adds a given filter to the end of the list of filters
func (prod *ProducerBase) AppendFilter(filter Filter) {
	prod.filters = append(prod.filters, filter)
}

// PrependFilter adds a given filter to the start of the list of filters
func (prod *ProducerBase) PrependFilter(filter Filter) {
	prod.filters = append([]Filter{filter}, prod.filters...)
}

// PauseAllStreams sends the Pause() command to all streams this producer is
// listening to.
func (prod *ProducerBase) PauseAllStreams(capacity int) {
	for _, streamID := range prod.streams {
		stream := StreamRegistry.GetStream(streamID)
		stream.Pause(capacity)
	}
}

// ResumeAllStreams sends the Resume() command to all streams this producer is
// listening to.
func (prod *ProducerBase) ResumeAllStreams() {
	for _, streamID := range prod.streams {
		stream := StreamRegistry.GetStream(streamID)
		stream.Resume()
	}
}

// Streams returns the streams this producer is listening to.
func (prod *ProducerBase) Streams() []MessageStreamID {
	return prod.streams
}

// GetDropStreamID returns the id of the stream to drop messages to.
func (prod *ProducerBase) GetDropStreamID() MessageStreamID {
	return prod.dropStreamID
}

// Control returns write access to this producer's control channel.
// See PluginControl* constants.
func (prod *ProducerBase) Control() chan<- PluginControl {
	return prod.control
}

// Enqueue will add the message to the internal channel so it can be processed
// by the producer main loop. A timeout value != nil will overwrite the channel
// timeout value for this call.
func (prod *ProducerBase) Enqueue(msg Message, timeout *time.Duration) {
	defer func() {
		if r := recover(); r != nil {
			prod.Log.Error.Print("Recovered a panic during producer enqueue: ", r)
			prod.Log.Error.Print("State: ", prod.GetState(), ", Stream: ", StreamRegistry.GetStreamName(msg.StreamID))
			prod.Drop(msg)
		}
	}()

	// Filtering happens before formatting. If fitering AFTER formatting is
	// required, the producer has to do so as it decides where to format.
	if !prod.Accepts(msg) {
		CountFilteredMessage()
		return // ### return, filtered ###
	}

	// Don't accept messages if we are shutting down
	if prod.GetState() >= PluginStateStopping {
		prod.Drop(msg)
		return // ### return, closing down ###
	}

	// Allow timeout overwrite
	usedTimeout := prod.timeout
	if timeout != nil {
		usedTimeout = *timeout
	}

	switch prod.messages.Push(msg, usedTimeout) {
	case MessageStateTimeout:
		prod.Drop(msg)
		prod.setState(PluginStateWaiting)

	case MessageStateDiscard:
		CountDiscardedMessage()
		prod.setState(PluginStateWaiting)

	default:
		prod.setState(PluginStateActive)
	}
}

// Drop routes the message to the configured drop stream.
func (prod *ProducerBase) Drop(msg Message) {
	CountDroppedMessage()

	//Log.Debug.Print("Dropping message from ", StreamRegistry.GetStreamName(msg.StreamID))
	msg.Source = prod
	msg.Route(prod.dropStreamID)
}

// CloseMessageChannel closes and empties the internal channel with a given
// timeout per message. If flushing messages runs into this timeout all
// remaining messages will be dropped by using the producer.Drop function.
// If a timout has been detected, false is returned.
func (prod *ProducerBase) CloseMessageChannel(handleMessage func(msg Message)) bool {
	prod.messages.Close()
	flushWorker := new(tsync.WaitGroup)

	var msg Message
	more := true

	for more {
		msg, more = prod.messages.Pop()

		// handleMessage may block. To be able to exit this method we need to
		// call it async and wait for it to finish.
		flushWorker.Inc()
		go func() {
			defer flushWorker.Done()
			handleMessage(msg)
		}()

		if !flushWorker.WaitFor(prod.shutdownTimeout) {
			prod.Log.Warning.Printf("A producer listening to %s has found to be blocking during close. Dropping remaining messages.", StreamRegistry.GetStreamName(prod.Streams()[0]))
			for more {
				msg, more = prod.messages.Pop()
				prod.Drop(msg)
			}
			return false // ### return, timed out ###
		}
	}

	return true
}

func (prod *ProducerBase) tickerLoop(interval time.Duration, onTimeOut func()) {
	if prod.IsActive() {
		start := time.Now()
		onTimeOut()

		// Delay the next call so that interval is approximated. If the timeout
		// call took longer than expected, the next function will be called
		// immediately.
		nextDelay := interval - time.Since(start)
		if nextDelay < 0 {
			go prod.tickerLoop(interval, onTimeOut)
		} else {
			time.AfterFunc(nextDelay, func() { prod.tickerLoop(interval, onTimeOut) })
		}
	}
}

func (prod *ProducerBase) messageLoop(onMessage func(Message)) {
	for prod.IsActive() {
		msg, more := prod.messages.Pop()
		if more {
			onMessage(msg)
		}
	}
}

// WaitForDependencies waits until all dependencies reach the given runstate.
// A timeout > 0 can be given to work around possible blocking situations.
func (prod *ProducerBase) WaitForDependencies(waitForState PluginState, timeout time.Duration) {
	spinner := tsync.NewSpinner(tsync.SpinPriorityMedium)
	for _, dep := range prod.dependencies {
		start := time.Now()
		for dep.GetState() < waitForState {
			spinner.Yield()
			if timeout > 0 && time.Since(start) > timeout {
				prod.Log.Warning.Printf("WaitForDependencies call timed out for %T", dep)
				break // ### break loop, timeout ###
			}
		}
	}
}

func (prod *ProducerBase) setFuseControl(callback func()) {
	prod.fuseControlGuard.Lock()
	defer prod.fuseControlGuard.Unlock()

	if prod.fuseControl != nil {
		prod.fuseControl.Stop()
	}

	if callback == nil {
		prod.fuseControl = nil
	} else {
		prod.fuseControl = time.AfterFunc(prod.fuseTimeout, callback)
	}
}

func (prod *ProducerBase) triggerCheckFuse() {
	if fuse := prod.GetFuse(); prod.onCheckFuse != nil && fuse.IsBurned() {
		if prod.onCheckFuse() {
			prod.Control() <- PluginControlFuseActive
		} else {
			prod.setFuseControl(prod.triggerCheckFuse)
		}
	}
}

// ControlLoop listens to the control channel and triggers callbacks for these
// messags. Upon stop control message doExit will be set to true.
func (prod *ProducerBase) ControlLoop() {
	prod.setState(PluginStateActive)
	defer prod.setState(PluginStateDead)

	for {
		command := <-prod.control
		switch command {
		default:
			prod.Log.Debug.Print("Recieved untracked command")
			// Do nothing

		case PluginControlStopProducer:
			prod.Log.Debug.Print("Recieved stop command")
			prod.WaitForDependencies(PluginStateDead, prod.GetShutdownTimeout())
			prod.setState(PluginStateStopping)
			prod.Log.Debug.Print("All dependencies resolved")

			if prod.onStop != nil {
				prod.onStop()
			}
			return // ### return ###

		case PluginControlRoll:
			prod.Log.Debug.Print("Recieved roll command")
			if prod.onRoll != nil {
				prod.onRoll()
			}

		case PluginControlFuseBurn:
			if fuse := prod.GetFuse(); fuse != nil && !fuse.IsBurned() {
				fuse.Burn()
				go prod.triggerCheckFuse()
				prod.Log.Note.Print("Fuse burned")
			}

		case PluginControlFuseActive:
			if fuse := prod.GetFuse(); fuse != nil && fuse.IsBurned() {
				prod.setFuseControl(nil)
				fuse.Activate()
				prod.Log.Note.Print("Fuse reactivated")
			}
		}
	}
}

// MessageControlLoop provides a producer mainloop that is sufficient for most
// usecases. ControlLoop will be called in a separate go routine.
// This function will block until a stop signal is received.
func (prod *ProducerBase) MessageControlLoop(onMessage func(Message)) {
	prod.setState(PluginStateActive)
	go prod.ControlLoop()
	prod.messageLoop(onMessage)
}

// TickerMessageControlLoop is like MessageLoop but executes a given function at
// every given interval tick, too. If the onTick function takes longer than
// interval, the next tick will be delayed until onTick finishes.
func (prod *ProducerBase) TickerMessageControlLoop(onMessage func(Message), interval time.Duration, onTimeOut func()) {
	prod.setState(PluginStateActive)
	go prod.ControlLoop()
	go prod.tickerLoop(interval, onTimeOut)
	prod.messageLoop(onMessage)
}<|MERGE_RESOLUTION|>--- conflicted
+++ resolved
@@ -185,15 +185,7 @@
 	prod.onRoll = nil
 	prod.onStop = nil
 
-<<<<<<< HEAD
 	return conf.Errors.OrNil()
-=======
-	for i, stream := range conf.Stream {
-		prod.streams[i] = StreamRegistry.GetStreamID(stream)
-	}
-
-	return nil
->>>>>>> bb70c92f
 }
 
 // setState sets the runstate of this plugin
