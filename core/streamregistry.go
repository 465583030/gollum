// Copyright 2015-2016 trivago GmbH
//
// Licensed under the Apache License, Version 2.0 (the "License");
// you may not use this file except in compliance with the License.
// You may obtain a copy of the License at
//
//     http://www.apache.org/licenses/LICENSE-2.0
//
// Unless required by applicable law or agreed to in writing, software
// distributed under the License is distributed on an "AS IS" BASIS,
// WITHOUT WARRANTIES OR CONDITIONS OF ANY KIND, either express or implied.
// See the License for the specific language governing permissions and
// limitations under the License.

package core

import (
	"github.com/trivago/tgo"
	"github.com/trivago/tgo/tlog"
	"github.com/trivago/tgo/tsync"
	"hash/fnv"
	"sync"
	"sync/atomic"
)

const (
	metricStreams = "Streams"
)

var (
	messageCount   = uint32(0)
	droppedCount   = uint32(0)
	discardedCount = uint32(0)
	filteredCount  = uint32(0)
	noRouteCount   = uint32(0)
)

// streamRegistry holds streams mapped by their MessageStreamID as well as a
// reverse lookup of MessageStreamID to stream name.
type streamRegistry struct {
<<<<<<< HEAD
	streams   map[MessageStreamID]Stream
	name      map[MessageStreamID]string
	fuses     map[string]*tsync.Fuse
	fuseGuard *sync.Mutex
	wildcard  []Producer
=======
	streams     map[MessageStreamID]Stream
	name        map[MessageStreamID]string
	fuses       map[string]*shared.Fuse
	fuseGuard   *sync.Mutex
	nameGuard   *sync.Mutex
	streamGuard *sync.Mutex
	wildcard    []Producer
>>>>>>> bb70c92f
}

// StreamRegistry is the global instance of streamRegistry used to store the
// all registered streams.
var StreamRegistry = streamRegistry{
<<<<<<< HEAD
	streams:   make(map[MessageStreamID]Stream),
	name:      make(map[MessageStreamID]string),
	fuses:     make(map[string]*tsync.Fuse),
	fuseGuard: new(sync.Mutex),
=======
	streams:     make(map[MessageStreamID]Stream),
	streamGuard: new(sync.Mutex),
	name:        make(map[MessageStreamID]string),
	nameGuard:   new(sync.Mutex),
	fuses:       make(map[string]*shared.Fuse),
	fuseGuard:   new(sync.Mutex),
>>>>>>> bb70c92f
}

func init() {
	tgo.Metric.New(metricStreams)
}

// CountProcessedMessage increases the messages counter by 1
func CountProcessedMessage() {
	atomic.AddUint32(&messageCount, 1)
}

// CountDroppedMessage increases the dropped messages counter by 1
func CountDroppedMessage() {
	atomic.AddUint32(&droppedCount, 1)
}

// CountDiscardedMessage increases the discarded messages counter by 1
func CountDiscardedMessage() {
	atomic.AddUint32(&discardedCount, 1)
}

// CountFilteredMessage increases the filtered messages counter by 1
func CountFilteredMessage() {
	atomic.AddUint32(&filteredCount, 1)
}

// CountNoRouteForMessage increases the "no route" counter by 1
func CountNoRouteForMessage() {
	atomic.AddUint32(&noRouteCount, 1)
}

// GetAndResetMessageCount returns the current message counters and resets them
// to 0. This function is threadsafe.
func GetAndResetMessageCount() (messages, dropped, discarded, filtered, noroute uint32) {
	return atomic.SwapUint32(&messageCount, 0),
		atomic.SwapUint32(&droppedCount, 0),
		atomic.SwapUint32(&discardedCount, 0),
		atomic.SwapUint32(&filteredCount, 0),
		atomic.SwapUint32(&noRouteCount, 0)
}

// GetStreamID is deprecated
func GetStreamID(stream string) MessageStreamID {
	return StreamRegistry.GetStreamID(stream)
}

// GetStreamID returns the integer representation of a given stream name.
func (registry *streamRegistry) GetStreamID(stream string) MessageStreamID {
	hash := fnv.New64a()
	hash.Write([]byte(stream))
	streamID := MessageStreamID(hash.Sum64())

<<<<<<< HEAD
	// Register for reverse lookup
	StreamRegistry.name[streamID] = stream
=======
	registry.nameGuard.Lock()
	defer registry.nameGuard.Unlock()
	registry.name[streamID] = stream

>>>>>>> bb70c92f
	return streamID
}

// GetStreamName does a reverse lookup for a given MessageStreamID and returns
// the corresponding name. If the MessageStreamID is not registered, an empty
// string is returned.
func (registry streamRegistry) GetStreamName(streamID MessageStreamID) string {
	switch streamID {
	case DroppedStreamID:
		return DroppedStream

	case LogInternalStreamID:
		return LogInternalStream

	case WildcardStreamID:
		return WildcardStream

	default:
		registry.nameGuard.Lock()
		defer registry.nameGuard.Unlock()
		if name, exists := registry.name[streamID]; exists {
			return name // ### return, found ###
		}
	}
	return ""
}

// GetStreamByName returns a registered stream by name. See GetStream.
func (registry streamRegistry) GetStreamByName(name string) Stream {
	streamID := registry.GetStreamID(name)
	return registry.GetStream(streamID)
}

// GetStream returns a registered stream or nil
func (registry streamRegistry) GetStream(id MessageStreamID) Stream {
	registry.streamGuard.Lock()
	defer registry.streamGuard.Unlock()
	stream, exists := registry.streams[id]
	if !exists {
		return nil
	}
	return stream
}

// IsStreamRegistered returns true if the stream for the given id is registered.
func (registry streamRegistry) IsStreamRegistered(id MessageStreamID) bool {
	registry.streamGuard.Lock()
	defer registry.streamGuard.Unlock()
	_, exists := registry.streams[id]
	return exists
}

// ForEachStream loops over all registered streams and calls the given function.
func (registry streamRegistry) ForEachStream(callback func(streamID MessageStreamID, stream Stream)) {
	registry.streamGuard.Lock()
	streams := registry.streams
	registry.streamGuard.Unlock()

	for streamID, stream := range streams {
		callback(streamID, stream)
	}
}

// WildcardProducersExist returns true if any producer is listening to the
// wildcard stream.
func (registry *streamRegistry) WildcardProducersExist() bool {
	return len(registry.wildcard) > 0
}

// RegisterWildcardProducer adds a new producer to the list of known wildcard
// prodcuers. This list has to be added to new streams upon creation to send
// messages to producers listening to *.
// Duplicates will be filtered.
// This state of this list is undefined during the configuration phase.
func (registry *streamRegistry) RegisterWildcardProducer(producers ...Producer) {
nextProd:
	for _, prod := range producers {
		for _, existing := range registry.wildcard {
			if existing == prod {
				continue nextProd
			}
		}
		registry.wildcard = append(registry.wildcard, prod)
	}
}

// AddWildcardProducersToStream adds all known wildcard producers to a given
// stream. The state of the wildcard list is undefined during the configuration
// phase.
func (registry streamRegistry) AddWildcardProducersToStream(stream Stream) {
	streamID := stream.GetBoundStreamID()
	if streamID != LogInternalStreamID && streamID != DroppedStreamID {
		stream.AddProducer(registry.wildcard...)
	}
}

// Register registeres a stream plugin to a given stream id
func (registry *streamRegistry) Register(stream Stream, streamID MessageStreamID) {
	registry.streamGuard.Lock()
	defer registry.streamGuard.Unlock()

	if _, exists := registry.streams[streamID]; exists {
		tlog.Warning.Printf("%T attaches to an already occupied stream (%s)", stream, registry.GetStreamName(streamID))
	} else {
		tgo.Metric.Inc(metricStreams)
	}
	registry.streams[streamID] = stream
}

// GetStreamOrFallback returns the stream for the given id if it is registered.
// If no stream is registered for the given id the default stream is used.
// The default stream is equivalent to an unconfigured stream.Broadcast with
// all wildcard producers already added.
func (registry *streamRegistry) GetStreamOrFallback(streamID MessageStreamID) Stream {
	registry.streamGuard.Lock()
	defer registry.streamGuard.Unlock()
	if stream, exists := registry.streams[streamID]; exists {
		return stream
	}

	streamName := registry.GetStreamName(streamID)
	tlog.Debug.Print("Using fallback stream for ", streamName)

	defaultStream := new(StreamBase)
	defaultConfig := NewPluginConfig("", "core.StreamBase")
	defaultConfig.Override("stream", streamName)

	defaultStream.ConfigureStream(NewPluginConfigReader(&defaultConfig), defaultStream.Broadcast)
	registry.AddWildcardProducersToStream(defaultStream)

	registry.streams[streamID] = defaultStream
	tgo.Metric.Inc(metricStreams)
	return defaultStream
}

// LinkDependencies adds a dependency to parent for every producer listening on
// the given stream. Circular dependencies are detected and discarded.
func (registry *streamRegistry) LinkDependencies(parent Producer, streamID MessageStreamID) {
	stream := registry.GetStreamOrFallback(streamID)
	streamName := registry.GetStreamName(streamID)
	dependencies := stream.GetProducers()

	// Circular dependencies are not necessarily bad as messages might be blocked
	// by the producers. That's why these are just warnings.
	// It is important though that we do not create circular dependencies for
	// the shutdown procedure. Otherwise we will hang.

	for _, child := range dependencies {
		switch {
		case parent == child:
			tlog.Warning.Printf("%T refers to itself via '%s'", parent, streamName)

		case parent.DependsOn(child):
			tlog.Warning.Printf("Detected a circular dependecy between %T and %T via '%s'", parent, child, streamName)

		case child.DependsOn(parent):
			tlog.Warning.Printf("Detected a circular dependecy between %T and %T via '%s'", child, parent, streamName)

		default:
			child.AddDependency(parent)
			tlog.Debug.Printf("%T depends on %T via '%s'", child, parent, streamName)
		}
	}
}

// GetFuse returns a fuse object by name. This function will always return a
// valid fuse (creates fuses if they have not yet been created).
// This function is threadsafe.
func (registry *streamRegistry) GetFuse(name string) *tsync.Fuse {
	registry.fuseGuard.Lock()
	defer registry.fuseGuard.Unlock()

	fuse, exists := registry.fuses[name]
	if !exists {
		fuse = tsync.NewFuse()
		registry.fuses[name] = fuse
	}
	return fuse
}

// ActivateAllFuses calls Activate on all registered fuses.
func (registry *streamRegistry) ActivateAllFuses() {
	registry.fuseGuard.Lock()
	defer registry.fuseGuard.Unlock()

	for _, fuse := range registry.fuses {
		fuse.Activate()
	}
}<|MERGE_RESOLUTION|>--- conflicted
+++ resolved
@@ -38,39 +38,24 @@
 // streamRegistry holds streams mapped by their MessageStreamID as well as a
 // reverse lookup of MessageStreamID to stream name.
 type streamRegistry struct {
-<<<<<<< HEAD
 	streams   map[MessageStreamID]Stream
 	name      map[MessageStreamID]string
 	fuses     map[string]*tsync.Fuse
-	fuseGuard *sync.Mutex
-	wildcard  []Producer
-=======
-	streams     map[MessageStreamID]Stream
-	name        map[MessageStreamID]string
-	fuses       map[string]*shared.Fuse
 	fuseGuard   *sync.Mutex
 	nameGuard   *sync.Mutex
 	streamGuard *sync.Mutex
 	wildcard    []Producer
->>>>>>> bb70c92f
 }
 
 // StreamRegistry is the global instance of streamRegistry used to store the
 // all registered streams.
 var StreamRegistry = streamRegistry{
-<<<<<<< HEAD
-	streams:   make(map[MessageStreamID]Stream),
-	name:      make(map[MessageStreamID]string),
-	fuses:     make(map[string]*tsync.Fuse),
-	fuseGuard: new(sync.Mutex),
-=======
 	streams:     make(map[MessageStreamID]Stream),
 	streamGuard: new(sync.Mutex),
 	name:        make(map[MessageStreamID]string),
 	nameGuard:   new(sync.Mutex),
-	fuses:       make(map[string]*shared.Fuse),
-	fuseGuard:   new(sync.Mutex),
->>>>>>> bb70c92f
+	fuses:     make(map[string]*tsync.Fuse),
+	fuseGuard: new(sync.Mutex),
 }
 
 func init() {
@@ -123,15 +108,10 @@
 	hash.Write([]byte(stream))
 	streamID := MessageStreamID(hash.Sum64())
 
-<<<<<<< HEAD
-	// Register for reverse lookup
-	StreamRegistry.name[streamID] = stream
-=======
 	registry.nameGuard.Lock()
 	defer registry.nameGuard.Unlock()
 	registry.name[streamID] = stream
 
->>>>>>> bb70c92f
 	return streamID
 }
 
